--- conflicted
+++ resolved
@@ -21,12 +21,9 @@
 
 - [#1696](https://gitlab.com/meltano/meltano/issues/1696) Fix duplicate chart renders when dashboard is loaded
 - [#1696](https://gitlab.com/meltano/meltano/issues/1696) Fix "Add to Dashboards" button when loading an existing report (additionally updated `disabled` button states)
-<<<<<<< HEAD
 - [#1711](https://gitlab.com/meltano/meltano/issues/1711) Disable fields of all kinds when a plugin setting is protected or set in env or meltano.yml
 - [#1712](https://gitlab.com/meltano/meltano/issues/1712) Fix lock icon tooltip message on plugin settings that were set in env or meltano.yml
-=======
 - [#1677](https://gitlab.com/meltano/meltano/issues/1677) Properly represent values of boolean settings that were set using environment verariables in UI
->>>>>>> 96653594
 
 ### Breaks
 
