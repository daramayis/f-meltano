--- conflicted
+++ resolved
@@ -18,13 +18,10 @@
 
 ### Fixes
 
-<<<<<<< HEAD
 - [#1579](https://gitlab.com/meltano/meltano/issues/1579) Make color contrast for CTA buttons accessible
 
 ### Breaks
-=======
 - [#1573](https://gitlab.com/meltano/meltano/issues/1573) Fix docs `shouldShowNavbar` conditional and improve query string `embed=true` parsing
->>>>>>> 00c05efb
 
 ### Breaks
 
@@ -43,12 +40,9 @@
 - [#1541](https://gitlab.com/meltano/meltano/issues/1541) Revert `tap-csv`'s `kind: file` to text input for `csv_files_definition` as we don't fully support `tap-csv` via the UI with single (definition json) and multiple (csv files) file uploading
 - [#1477](https://gitlab.com/meltano/meltano/issues/1477) Add a `read-only` mode to Meltano to disable all modifications from the UI
 
-<<<<<<< HEAD
 - [#1402](https://gitlab.com/meltano/meltano/issues/1402) Onboarding redesign to minimize steps and friction ('Extractors' as 'Data Sources', pipelines are secondary to 'Data Source' integrations, and removed loader, transform, and pipeline name as editable in favor of preselected values in accordance with our hosted solution)
 - [#1402](https://gitlab.com/meltano/meltano/issues/1402) Local development now requires `.env` to connect a `target-postgres` loader (docs update to follow in [#1586](https://gitlab.com/meltano/meltano/issues/1586) )
 
-=======
->>>>>>> 00c05efb
 ### Fixes
 
 - [#1579](https://gitlab.com/meltano/meltano/issues/1579) Make color contrast for CTA buttons accessible
