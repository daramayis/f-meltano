# CHANGELOG

All notable changes to this project will be documented in this file.
This project adheres to [Semantic Versioning](http://semver.org/) and [Keep a Changelog](http://keepachangelog.com/).

## Unreleased

---

### New

<<<<<<< HEAD
- [#1014](https://gitlab.com/meltano/meltano/issues/1014) Meltano now logs all output from each `meltano elt` run in a log file that uses the unique job_id of the run. It can be found in `.meltano/run/logs/elt_{job_id}.log`.
=======
- [#955](https://gitlab.com/meltano/meltano/issues/955) Establish baseline for demo day and how they should be run
>>>>>>> f1728b11

### Changes

- [#891](https://gitlab.com/meltano/meltano/issues/891) Contributors can run webapp from root directory

### Fixes

- [#1005](https://gitlab.com/meltano/meltano/issues/1005) Fix installed plugins endpoints listing identically named plugins of different types under wrong type

### Breaks

## 0.42.1 - (2019-09-19)

---

### Changes

- [#987](https://gitlab.com/meltano/meltano/issues/987) Update routing to match labels (verbs vs. nouns) in effort to subtly reinforce action taking vs. solely "thing" management
- [#960](https://gitlab.com/meltano/meltano/issues/960) Improve UX by instantly displaying extractor and loader configuration UIs based on "Install" or "Configure" interaction as opposed to the prior delay (side effect of async `addPlugin`)
- [#996](https://gitlab.com/meltano/meltano/issues/996) Update conditional UI analytics stats tracking at runtime vs. build-time by sourcing state from the same backend `send_anonymous_usage_stats` flag

### Fixes

- [#992](https://gitlab.com/meltano/meltano/issues/992) Fix missing GA scripts
- [#989](https://gitlab.com/meltano/meltano/issues/989) Fix UI/UX documentation regarding recent removal of `view-header`
- [#994](https://gitlab.com/meltano/meltano/issues/994) Fix stale Pipelines Count in main navigation Pipeline badge
- [#999](https://gitlab.com/meltano/meltano/issues/999) Update yarn dependencies to resolve peer dependency warning
- [#1008](https://gitlab.com/meltano/meltano/issues/1008) Fix error on "Create Pipeline Schedule" modal when no plugins have been installed
- [#1015](https://gitlab.com/meltano/meltano/issues/1008) Support SQLite database name with and without '.db' extension
- [#1007](https://gitlab.com/meltano/meltano/issues/1007) Fix pipeline with failed job not being regarded as having completed
- [#998](https://gitlab.com/meltano/meltano/issues/998) Update Analyze UI with conditional loading indicator to prevent query generation prior to connection dialects being loaded (this solution is still useful for when inference supercedes our current manual dialect selection solution)
- [#1009](https://gitlab.com/meltano/meltano/issues/1009) Fix default ConnectorSettings validation to account for `false` (unchecked) checkbox values

### Breaks

## 0.42.0 - (2019-09-16)

---

### New

- [#976](https://gitlab.com/meltano/meltano/issues/976) Route changes will update page title in the web app

### Changes

- [Marketing #48](https://gitlab.com/meltano/meltano-marketing/issues/48) Update newsletter subscription links to redirect to our new newsletter [hosted by Substack](https://meltano.substack.com)

### Fixes

- [#965](https://gitlab.com/meltano/meltano/issues/965) Fix a regression that prevented the Meltano UI to reach the Meltano API when using an external hostname.
- [#986](https://gitlab.com/meltano/meltano/issues/986) Fix an issue where the Orchestration page would not show Airflow even when it was installed.
- [#969](https://gitlab.com/meltano/meltano/issues/969) Fix an issue where the Meltano Analyze connection would not respect the `port` configuration.
- [#964](https://gitlab.com/meltano/meltano/issues/964) Fix copy button overlap issue with top navigation
- [#970](https://gitlab.com/meltano/meltano/issues/970) Fix Meltano's m5o parser and compiler to properly namespace and isolate the definitions of different custom and packaged Topics.

## 0.41.0 - (2019-09-09)

---

### New

- [#980](https://gitlab.com/meltano/meltano/issues/980) Add Cypress for e2e testing pipeline
- [#579](https://gitlab.com/meltano/meltano/issues/579) Add `meltano schedule list` to show a project's schedules
- [#942](https://gitlab.com/meltano/meltano/issues/942) Add progress bars on various routes to improve UX feedback
- [#779](https://gitlab.com/meltano/meltano/issues/779) Add various UI polish details regarding iconography use, preloading feedback, breadcrumbs, container styling, navigation, and sub-navigation

### Changes

- [#906](https://gitlab.com/meltano/meltano/issues/906) `meltano ui` will now run in `production` per default

- [#942](https://gitlab.com/meltano/meltano/issues/942) Update Analyze Connections UI to match configuration-as-modal pattern for UX consistency regarding configuration
- [#779](https://gitlab.com/meltano/meltano/issues/779) Update all "This feature is queued..." temporary UI buttons to link to the Meltano repo issues page with a contextual search term

## 0.40.0 - (2019-09-04)

---

### New

- [#927](https://gitlab.com/meltano/meltano/issues/927) Document how to manually set up a Meltano Droplet on DigitalOcean

- [#916](https://gitlab.com/meltano/meltano/issues/916) Add Transform step as first-class and adjacent step to Extract and Load
- [#916](https://gitlab.com/meltano/meltano/issues/916) Improve Create Pipeline Schedule default selection UX by leveraging "ELT recents" concept
- [#936](https://gitlab.com/meltano/meltano/issues/936) Add "Refresh Airflow" button in Orchestrate to bypass route change or full-page refresh when iframe doesn't initially inflate as expected (this will likely be automated once the root cause is determined)
- [#899](https://gitlab.com/meltano/meltano/issues/899) Add deep linking improvements to reports and dashboards to better facilitate sharing
- [#899](https://gitlab.com/meltano/meltano/issues/899) Add "Edit" and "Explore" buttons to each report instance displayed in a dashboard to enable editing said report and exploring a fresh and unselected analysis of the same model and design
- [!546](https://gitlab.com/meltano/meltano/merge_requests/546) Add new Advanced Tutorial on how to Load CSV files to Postgres

### Changes

- [#909](https://gitlab.com/meltano/meltano/issues/909) Default names will be generated for Reports and Dashboards
- [#892](https://gitlab.com/meltano/meltano/issues/892) Improve experience for parsing Snowflake URL for ID by showing processing step
- [#935](https://gitlab.com/meltano/meltano/issues/935) Update Entity Selection to be nested in the Extract step so each ELT step is consecutive
- [#886](https://gitlab.com/meltano/meltano/issues/886) Add validation for grouping settings as the next iteration of improved form validation for generated connector settings

### Fixes

- [#931](https://gitlab.com/meltano/meltano/issues/931) Fix Analyze Connections identifier mismatch resulting from recent linting refactor
- [#919](https://gitlab.com/meltano/meltano/issues/919) Fix Airflow iframe automatic UI refresh
- [#937](https://gitlab.com/meltano/meltano/issues/937) Fix Chart.vue prop type error

## 0.39.0 - (2019-08-26)

---

### New

- [#838](https://gitlab.com/meltano/meltano/issues/838) Add indicator for speed run plugins
- [#870](https://gitlab.com/meltano/meltano/issues/870) Add global footer component in docs
- [#871](https://gitlab.com/meltano/meltano/issues/871) Add contributing link in footer of docs
- [#908](https://gitlab.com/meltano/meltano/issues/908) Add auto installation for Airflow Orchestrator for improved UX
- [#912](https://gitlab.com/meltano/meltano/issues/912) Auto run the ELT of a saved Pipeline Schedule by default
- [#907](https://gitlab.com/meltano/meltano/issues/907) Add auto select of "All" for Entities Selection step and removed the performance warning (a future iteration will address the "Recommended" implementation and the display of a resulting performance warning when "All" is selected and "Recommended" ignored)
- [#799](https://gitlab.com/meltano/meltano/issues/799) Standardized code conventions on the frontend and updated related documentation (issues related to further linting enforcement will soon follow)

### Changes

- [#838](https://gitlab.com/meltano/meltano/issues/838) Speed run plugins prioritized to top of the list
- [#896](https://gitlab.com/meltano/meltano/issues/896) Add documentation for how to do patch releases
- [#910](https://gitlab.com/meltano/meltano/issues/910) Update linting rules to enforce better standards for the frontend code base
- [#885](https://gitlab.com/meltano/meltano/issues/885) Add docs for all extractors and loaders
- [#885](https://gitlab.com/meltano/meltano/issues/885) All plugin modal cards show docs text if they have docs
- [#733](https://gitlab.com/meltano/meltano/issues/733) Improve error feedback to be more specific when plugin installation errors occur

### Fixes

- [#923](https://gitlab.com/meltano/meltano/issues/923) Fix contributing release docs merge conflict issue

## 0.38.0 - (2019-08-21)

---

### New

- [#746](https://gitlab.com/meltano/meltano/issues/746) Add CTA to specific dashboard in "Add to Dashboard" sub-UI
- [#746](https://gitlab.com/meltano/meltano/issues/746) Add toast feedback on success, update, or error for schedules, reports, and dashboards
- [#814](https://gitlab.com/meltano/meltano/issues/814) Install Airflow via the Orchestration UI (we may do this in the background automatically in the future)

### Changes

- [#901](https://gitlab.com/meltano/meltano/issues/901) Update entities plugins to be alphabetically sorted for consistency with extractors ordering

### Fixes

- [#746](https://gitlab.com/meltano/meltano/issues/746) Prevent duplicate schedule, report, and dashboard creation if there is an existing item
- [#976](https://gitlab.com/meltano/meltano/issues/900) Fix fallback v976e Route changes will update page title in the web appfor Iso8601 dates/times
- [#903](https://gitlab.com/meltano/meltano/issues/903) Fix columns display issue for the base table in Analyze

### Breaks

## 0.37.2 - (2019-08-19)

---

### Fixes

- [#894](https://gitlab.com/meltano/meltano/issues/894) Fix issue with static asset paths

## 0.37.1 - (2019-08-19)

---

### Fixes

- [#894](https://gitlab.com/meltano/meltano/issues/894) Fix build issues with new Vue CLI 3 build process

## 0.37.0 - (2019-08-19)

---

### New

- [#763](https://gitlab.com/meltano/meltano/issues/763) Add inference to auto install related plugins after a user installs a specific extractor
- [#867](https://gitlab.com/meltano/meltano/issues/867) Add fallback values (if they aren't set in the `discovery.yml`) for `start date`, `start time`, and `end date` for all connectors so the user has potentially one less interaction to make per connector configuration

### Changes

- [#342](https://gitlab.com/meltano/meltano/issues/342) Swap UI app directory "webapp" and upgrade to Vue CLI 3
- [#882](https://gitlab.com/meltano/meltano/issues/882) Update navigation and subnavigation labels to verbs vs. nouns to inspire action and productivity when using the UI
- [#700](https://gitlab.com/meltano/meltano/issues/700) Update documentation to remove "\$" and trim spaces to make CLI command copy/paste easier
- [#878](https://gitlab.com/meltano/meltano/issues/878) Write a [tutorial to help users get started with PostgreSQL](http://www.meltano.com/docs/loaders.html#postgresql-database)
- [#883](https://gitlab.com/meltano/meltano/issues/883) Break Extractors and Loaders sections out in the docs
- [#889](https://gitlab.com/meltano/meltano/issues/889) Allow for githooks to lint on commit
- [#835](https://gitlab.com/meltano/meltano/issues/835) Pipeline name in Schedule creation will have an automatic default

### Fixes

- [#872](https://gitlab.com/meltano/meltano/issues/872) Updated `tap-marketo` and `tap-stripe` to leverage password input type while also improving the input type password fallback
- [#882](https://gitlab.com/meltano/meltano/issues/882) Fix recent minor regression regarding `Dashboard` routing
- [#858](https://gitlab.com/meltano/meltano/issues/858) Fix `job_state` bug so that ELT run status polling can properly resume as expected
- [#890](https://gitlab.com/meltano/meltano/issues/890) Fix implementation of default configuration setting to use less code

## 0.36.0 - (2019-08-12)

---

### New

- [#793](https://gitlab.com/meltano/meltano/issues/793) Add introduction module to Connector Settings to allow for helper text as far as signup and documentation links
- [#796](https://gitlab.com/meltano/meltano/issues/796) Add dropdown option to Connector Settings to allow for more defined UI interactions
- [#802](https://gitlab.com/meltano/meltano/issues/802) Add support for Query Filters over columns that are not selected
- [#855](https://gitlab.com/meltano/meltano/issues/855) Add empty state to Dashboards and cleaned up styling for consistency with Analyze's layout
- [#856](https://gitlab.com/meltano/meltano/issues/856) Add contextual information to the Analyze Connection UI to aid user understanding
- [#800](https://gitlab.com/meltano/meltano/issues/800) Add save success feedback for connectors, entities, and connections
- [#817](https://gitlab.com/meltano/meltano/issues/817) Add [Meltano explainer video](https://www.youtube.com/watch?v=2Glsf89WQ5w) to the front page of Meltano.com

### Changes

- [#794](https://gitlab.com/meltano/meltano/issues/794) Update Snowflake fields to have descriptions and utilize tooltip UI
- [#853](https://gitlab.com/meltano/meltano/issues/853) Improve UX for multi-attribute ordering (wider sub-UI for easier reading, clear drop target, and clearer drag animation for reenforcing sorting interaction)
- [#735](https://gitlab.com/meltano/meltano/issues/735) Update Entities UI to only display entity selection "Configure" CTAs for installed (vs. previously all) extractors
- [#548](https://gitlab.com/meltano/meltano/issues/548) Update Meltano mission, vision and path to v1 on [roadmap page](https://meltano.com/docs/roadmap.html) of Meltano.com
- [#824](https://gitlab.com/meltano/meltano/issues/824) Update `meltano select` to use the unique `tap_stream_id` instead of the `stream` property for filtering streams. This adds support for taps with multiple streams with the same name, like, for example, the ones produced by `tap-postgres` when tables with the same name are defined in different schemas.
- [#842](https://gitlab.com/meltano/meltano/issues/842) Collapse Deployment section in the docs to be under [Installation](http://localhost:8080/docs/installation.html)

### Fixes

- [#855](https://gitlab.com/meltano/meltano/issues/855) Fix bug that duplicated a dashboard's `reportIds` that also prevented immediate UI feedback when reports were toggled (added or removed) from a dashboard via Analyze's "Add to Dashboard" dropdown
- [#851](https://gitlab.com/meltano/meltano/issues/851) Fix report saving and loading to work with filters and sortBy ordering
- [#852](https://gitlab.com/meltano/meltano/issues/852) Update Scheduling UI to have "Run" button at all times vs conditionally to empower users to run one-off ELT pipelines even if Airflow is installed
- [#852](https://gitlab.com/meltano/meltano/issues/852) Update Scheduling UI "Interval" column with CTA to install Airflow while communicating why via tooltip
- [#852](https://gitlab.com/meltano/meltano/issues/852) Fix initial Orchestration page hydration to properly reflect Airflow installation status
- [#831](https://gitlab.com/meltano/meltano/issues/831) Update `meltano elt` to exit with 1 and report dbt's exit code on an error message when dbt exits with a non-zero code.
- [#857](https://gitlab.com/meltano/meltano/issues/857) Update PluginDiscoveryService to use the cached `discovery.yml` when Meltano can not connect to `meltano.com` while trying to fetch a fresh version of the discovery file.
- [#850](https://gitlab.com/meltano/meltano/issues/850) Fix entities response so entities display as expected (as assumed this simple fix was due to our recent interceptor upgrade)
- [#800](https://gitlab.com/meltano/meltano/issues/800) Fix connector and connection settings to display saved settings by default while falling back and setting defaults if applicable

## 0.35.0 - (2019-08-05)

---

### New

- [!781](https://gitlab.com/meltano/meltano/merge_requests/781) Add new Advanced Tutorial on how to use tap-postgres with Meltano
- [#784](https://gitlab.com/meltano/meltano/issues/784) Add multiple attribute ordering with drag and drop ordering in the UI

### Changes

- [#784](https://gitlab.com/meltano/meltano/issues/784) As part of multiple attribute sorting and keeping the attributes and results sub-UIs in sync, we know autorun queries based on user interaction after the initial explicit "Run" button interaction

## 0.34.2 - (2019-08-01)

---

### Fixes

- [#821](https://gitlab.com/meltano/meltano/issues/821) Fix `meltano config` not properly loading settings defined in the `meltano.yml`
- [#841](https://gitlab.com/meltano/meltano/issues/841) Fix a problem when model names were mangled by the API

## 0.34.1 - (2019-07-30)

---

### Fixes

- [#834](https://gitlab.com/meltano/meltano/issues/834) Fixed a problem with the Meltano UI not having the proper API URL set

## 0.34.0 - (2019-07-29)

---

### New

- [#757](https://gitlab.com/meltano/meltano/issues/757) Update 'meltano permissions' to add support for GRANT ALL and FUTURE GRANTS on tables in schemas
- [#760](https://gitlab.com/meltano/meltano/issues/760) Update 'meltano permissions' to add support for granting permissions on VIEWs
- [#812](https://gitlab.com/meltano/meltano/issues/812) `meltano ui` will now stop stale Airflow workers when starting
- [#762](https://gitlab.com/meltano/meltano/issues/762) Added run ELT via the UI (manages multiple and simultaneous runs)
- [#232](https://gitlab.com/meltano/meltano/issues/232) Meltano now bundles Alembic migrations to support graceful database upgrades

### Changes

- [#828](https://gitlab.com/meltano/meltano/issues/828) Docker installation instructions have been dogfooded, clarified, and moved to Installation section
- [#944](https://gitlab.com/meltano/meltano/issues/944) Update the Transform step's default to "Skip"

### Fixes

- [#807](https://gitlab.com/meltano/meltano/issues/807) Fix filter input validation when editing saved filters
- [#822](https://gitlab.com/meltano/meltano/issues/822) Fix pipeline schedule naming via slugify to align with Airflow DAG naming requirements
- [#820](https://gitlab.com/meltano/meltano/issues/820) Fix `meltano select` not properly connecting to the system database
- [#787](https://gitlab.com/meltano/meltano/issues/787) Fix results sorting to support join tables
- [#832](https://gitlab.com/meltano/meltano/issues/832) Fix schedule creation endpoint to return properly typed response (this became an issue as a result of our recent case conversion interceptor)
- [#819](https://gitlab.com/meltano/meltano/issues/819) Running the Meltano UI using gunicorn will properly update the system database

## 0.33.0 - (2019-07-22)

---

### New

- [#788](https://gitlab.com/meltano/meltano/issues/788) Reydrate filters in Analyze UI after loading a saved report containing filters

### Changes

- [#804](https://gitlab.com/meltano/meltano/issues/804) Connection set in the Design view are now persistent by Design

### Fixes

- [#788](https://gitlab.com/meltano/meltano/issues/788) Properly reset the default state of the Analyze UI so stale results aren't displayed during a new analysis
- [!806](https://gitlab.com/meltano/meltano/merge_requests/806) Fix filters editing to prevent input for `is_null` and `is_not_null` while also ensuring edits to existing filter expressions types adhere to the same preventitive input.
- [#582](https://gitlab.com/meltano/meltano/issues/582) Remove the `export` statements in the default `.env` initialized by `meltano init`.
- [#816](https://gitlab.com/meltano/meltano/issues/816) Fix `meltano install` failing when connections where specified in the `meltano.yml`
- [#786](https://gitlab.com/meltano/meltano/issues/786) Fixed an issue with the SQL engine would mixup table names with join/design names
- [#808](https://gitlab.com/meltano/meltano/issues/808) Fix filter aggregate value with enforced number via `getQueryPayloadFromDesign()` as `input type="number"` only informs input keyboards on mobile, and does not enforce the Number type as expected

## 0.32.2 - (2019-07-16)

---

### New

- [#759](https://gitlab.com/meltano/meltano/issues/759) Added filtering functionality to the Analyze UI while additionally cleaning it up from a UI/UX lens

## 0.32.1 - (2019-07-15)

---

### Fixes

- [#792](https://gitlab.com/meltano/meltano/issues/792) Fix an error when trying to schedule an extractor that didn't expose a `start_date`.

## 0.32.0 - (2019-07-15)

---

### New

- [!718](https://gitlab.com/meltano/meltano/merge_requests/718) Add support for filters (WHERE and HAVING clauses) to MeltanoQuery and Meltano's SQL generation engine
- [#748](https://gitlab.com/meltano/meltano/issues/748) Added the `Connections` plugin to move the Analyze connection settings to the system database
- [#748](https://gitlab.com/meltano/meltano/issues/748) Added the `meltano config` command to manipulate a plugin's configuration

### Fixes

[!726](https://gitlab.com/meltano/meltano/merge_requests/726) Fixed InputDateIso8601's default value to align with HTML's expected empty string default

## 0.31.0 - (2019-07-08)

---

### New

- [#766](https://gitlab.com/meltano/meltano/issues/766) Add Codeowners file so that the "approvers" section on MRs is more useful for contributors
- [#750](https://gitlab.com/meltano/meltano/issues/750) Various UX updates (mostly tooltips) to make the configuration UI for scheduling orchestration easier to understand
- [#739](https://gitlab.com/meltano/meltano/issues/739) Updated `discovery.yml` for better consistency of UI order within each connector's settings (authentication -> contextual -> start/end dates). Improved various settings' `kind`, `label`, and `description`. Added a `documentation` prop to provide a documentation link for involved settings (temp until we have better first class support for more complex setting types)

### Fixes

- [#737](https://gitlab.com/meltano/meltano/issues/737) Fixed UI flash for connector settings when installation is complete but `configSettings` has yet to be set
- [#751](https://gitlab.com/meltano/meltano/issues/751) Fixed the Orchestrations view by properly checking if Airflow is installed so the correct directions display to the user

## 0.30.0 - (2019-07-01)

---

### New

- [#736](https://gitlab.com/meltano/meltano/issues/736) Add "Cancel", "Next", and a message to the entities UI when an extractor doesn't support discovery and thus entity selection
- [#730](https://gitlab.com/meltano/meltano/issues/730) Updated Analyze Models page UI with improved content organization so it is easier to use
- [#710](https://gitlab.com/meltano/meltano/issues/710) Updated connector (extractor and loader) settings with specific control type (text, password, email, boolean, and date) per setting, added form validation, and added an inference by default for password and token fields as a protective measure
- [#719](https://gitlab.com/meltano/meltano/issues/719) Added InputDateIso8601.vue component to standardize date inputs in the UI while ensuring the model data remains in Iso8601 format on the frontend.
- [#643](https://gitlab.com/meltano/meltano/issues/643) Updated `minimallyValidated` computeds so that new users are intentionally funneled through the pipelines ELT setup UI (previously they could skip past required steps)
- [#752](https://gitlab.com/meltano/meltano/issues/752) Fix the schedule having no start_date when the extractor didn't expose a `start_date` setting

### Fixes

- [!703](https://gitlab.com/meltano/meltano/merge_requests/703) Fix `ScheduleService` instantiation due to signature refactor

## 0.29.0 - (2019-06-24)

---

### New

- [#724](https://gitlab.com/meltano/meltano/issues/724) Add the `model-gitlab-ultimate` plugin to Meltano. It includes .m5o files for analyzing data available for Gitlab Ultimate or Gitlab.com Gold accounts (e.g. Epics, Epic Issues, etc) fetched using the Gitlab API. Repository used: https://gitlab.com/meltano/model-gitlab-ultimate
- [#723](https://gitlab.com/meltano/meltano/issues/723) Add proper signage and dedicated sub-navigation area in views/pages. Standardized the view -> sub-view markup relationships for consistent layout. Directory refactoring for improved organization.
- [#612](https://gitlab.com/meltano/meltano/issues/612) Move the plugins' configuration to the database, enabling configuration from the UI

### Changes

- [#636](https://gitlab.com/meltano/meltano/issues/636) Refactored connector logo related logic into a ConnectorLogo component for code cleanliness, reusability, and standardization
- [#728](https://gitlab.com/meltano/meltano/issues/728) Change error notification button link to open the bugs issue template

### Fixes

- [#718](https://gitlab.com/meltano/meltano/issues/718) Fix dynamically disabled transforms always running. Transforms can now be dynamically disabled inside a dbt package and Meltano will respect that. It will also respect you and your time.
- [#684](https://gitlab.com/meltano/meltano/issues/684) Enables WAL on SQLite to handle concurrent processes gracefully
- [#732](https://gitlab.com/meltano/meltano/issues/732) Fix plugin installation progress bar that wasn't updating upon installation completion

## 0.28.0 - (2019-06-17)

---

### New

- [!683](https://gitlab.com/meltano/meltano/issues/683) Add `--start-date` to `meltano schedule` to give the control over the catch up logic to the users
- [#651](https://gitlab.com/meltano/meltano/issues/651) Added model installation in the Analyze UI to bypass an otherwise "back to the CLI step"
- [#676](https://gitlab.com/meltano/meltano/issues/676) Add pipeline schedule UI for viewing and saving pipeline schedules for downstream use by Airflow/Orchestration

### Changes

- [#708](https://gitlab.com/meltano/meltano/issues/708) Enable `tap-gitlab` to run using Gitlab Ultimate and Gitlab.com Gold accounts and extract Epics and Epic Issues.
- [#711](https://gitlab.com/meltano/meltano/issues/711) Add new call to action for submitting an issue on docs site
- [#717](https://gitlab.com/meltano/meltano/issues/717) Enable `dbt-tap-gitlab` to run using Gitlab Ultimate and Gitlab.com Gold accounts and generate transformed tables that depend on Epics and Epic Issues.

### Fixes

- [#716](https://gitlab.com/meltano/meltano/issues/716) Fix entities UI so only installed extractors can edit selections
- [#715](https://gitlab.com/meltano/meltano/issues/715) Remove reimport of Bulma in `/orchestration` route to fix borked styling

## 0.27.0 - (2019-06-10)

---

### New

- [!640](https://gitlab.com/meltano/meltano/merge_requests/640) Google Analytics logo addition for recent tap-google-analytics Extractor addition
- [#671](https://gitlab.com/meltano/meltano/issues/671) Add the `tap-google-analytics` transform to Meltano. It is using the dbt package defined in https://gitlab.com/meltano/dbt-tap-google-analytics
- [#672](https://gitlab.com/meltano/meltano/issues/672) Add the `model-google-analytics` plugin to Meltano. It includes .m5o files for analyzing data fetched from the Google Analytics Reporting API. Repository used: https://gitlab.com/meltano/model-google-analytics
- [#687](https://gitlab.com/meltano/meltano/issues/687) Implemented a killswitch to prevent undefined behaviors when a Meltano project is not compatible with the installed `meltano` version

### Fixes

- [#661](https://gitlab.com/meltano/meltano/issues/661) Fixed empty UI for extractors that lack configuration settings by providing feedback message with actionable next steps
- [#663](https://gitlab.com/meltano/meltano/issues/663) Fixed Airflow error when advancing to Orchestration step after installing and saving a Loader configuration
- [#254](https://gitlab.com/meltano/meltano/issues/254) Fixed `meltano init` not working on terminal with cp1252 encoding
- [#254](https://gitlab.com/meltano/meltano/issues/254) Fixed `meltano add/install` crashing on Windows
- [#664](https://gitlab.com/meltano/meltano/issues/664) Minor CSS fix ensuring Airflow UI height is usable (side-effect of recent reparenting)
- [#679](https://gitlab.com/meltano/meltano/issues/679) Fix an issue with `meltano select` emitting duplicate properties when the property used the `anyOf` type
- [#650](https://gitlab.com/meltano/meltano/issues/650) Add `MELTANO_DISABLE_TRACKING` environment variable to disable all tracking
- [#670](https://gitlab.com/meltano/meltano/issues/670) Update tests to not send tracking events

## 0.26.0 - (2019-06-03)

---

### New

- [#603](https://gitlab.com/meltano/meltano/issues/603) `meltano select` now supports raw JSON Schema as a valid Catalog
- [#537](https://gitlab.com/meltano/meltano/issues/537) Add Extractor for Google Analytics (`tap-google-analytics`) to Meltano. It uses the tap defined in https://gitlab.com/meltano/tap-google-analytics/

### Changes

- [#621](https://gitlab.com/meltano/meltano/issues/621) Added new tutorial for tap-gitlab
- [#657](https://gitlab.com/meltano/meltano/issues/657) Update Analyze page to have single purpose views

### Fixes

- [#645](https://gitlab.com/meltano/meltano/issues/645) Fixed confusion around Loader Settings and Analytics DB Connector Settings
- [#580](https://gitlab.com/meltano/meltano/issues/580) Fixed `project_compiler` so the Analyze page can properly display custom topics
- [#658](https://gitlab.com/meltano/meltano/issues/658) Fixed the Analyze page when no models are present
- [#603](https://gitlab.com/meltano/meltano/issues/603) Fix an issue where `meltano select` would incorrectly report properties as excluded
- [#603](https://gitlab.com/meltano/meltano/issues/603) Fix an issue where `meltano select` incorrectly flatten nested properties
- [#553](https://gitlab.com/meltano/meltano/issues/553) Fix an issue where running `meltano select --list` for the first time would incorrectly report properties

### Break

## 0.25.0 - (2019-05-28)

---

### New

- [#586](https://gitlab.com/meltano/meltano/issues/586) `meltano ui` now automatically start Airflow if installed; Airflow UI available at `Orchestration`.
- [#592](https://gitlab.com/meltano/meltano/issues/592) Added baseline UX feedback via toast for uncaught API response errors with a link to "Submit Bug"
- [#642](https://gitlab.com/meltano/meltano/issues/642) Improved UX during extractor plugin installation so settings can be configured _during_ installation as opposed to waiting for the (typically lengthy) install to complete
- [!647](https://gitlab.com/meltano/meltano/merge_requests/647) Added preloader for occasional lengthy extractor loading and added feedback for lengthy entities loading
- [#645](https://gitlab.com/meltano/meltano/issues/645) Added an Analyze landing page to facilitate future sub-UIs including the Analyze database settings; Added proper Loader Settings UI.

### Fixes

- [#645](https://gitlab.com/meltano/meltano/issues/645) Fixed confusion around Loader Settings and Analyze database settings

## 0.24.0 - (2019-05-06)

---

### New

- [#622](https://gitlab.com/meltano/meltano/issues/622) Added ELT flow UI Routes & Deep Linking to advance user through next steps after each step's save condition vs. requiring them to manually click the next step to advance
- [#598](https://gitlab.com/meltano/meltano/issues/598) Updated color and greyscale use in the context of navigation and interactive elements to better communicate UI hierarchy
- [#607](https://gitlab.com/meltano/meltano/issues/607) Add "All/Default/Custom" button bar UI for improved entities selection UX
- [#32](https://gitlab.com/meltano/meltano-marketing/issues/32) Integrate Algolia Search for docs
- [#590](https://gitlab.com/meltano/meltano/issues/590) Add documentation for deploying Meltano in ECS
- [#628](https://gitlab.com/meltano/meltano/issues/628) Add documentation for tap-mongodb
- [!605](https://gitlab.com/meltano/meltano/merge_requests/605) Added tooltips for areas of UI that are WIP for better communication of a feature's status

### Changes

- [375](https://gitlab.com/meltano/meltano/issues/375) Meltano can now run on any host/port

### Fixes

- [#595](https://gitlab.com/meltano/meltano/issues/595) Fix `meltano invoke` not working properly with `dbt`
- [#606](https://gitlab.com/meltano/meltano/issues/606) Fix `SingerRunner.bookmark_state()` to properly handle and store the state output from Targets as defined in the Singer.io Spec.

## 0.23.0 - (2019-04-29)

---

### New

- [#32](https://gitlab.com/meltano/meltano-marketing/issues/32) Integrate Algolia Search for docs

### Changes

- [#522](https://gitlab.com/meltano/meltano/issues/522) Update Carbon tutorial with new instructions and screenshots

## 0.22.0 - (2019-04-24)

---

### New

- [#477](https://gitlab.com/meltano/meltano/issues/477) Add ability for users to sign up for email newsletters
- [!580](https://gitlab.com/meltano/meltano/merge_requests/580) Add sorting to plugins for improved UX, both UI via extractors/loaders/etc. and `meltano discover all` benefit from sorted results
- [!528](https://gitlab.com/meltano/meltano/issues/528) Add documentation for RBAC alpha feature and environment variables

### Changes

- [#588](https://gitlab.com/meltano/meltano/issues/588) Updated core navigation and depth hierarchy styling to facilitate main user flow and improved information architecture
- [#591](https://gitlab.com/meltano/meltano/issues/591) Revert #484: remove `meltano ui` being run outside a Meltano project.
- [#584](https://gitlab.com/meltano/meltano/issues/584) Initial v1 for enabling user to setup ELT linearly through the UI via a guided sequence of steps

### Fixes

- [#600](https://gitlab.com/meltano/meltano/issues/600) Fix a bug with meltano select when the extractor would output an invalid schema
- [#597](https://gitlab.com/meltano/meltano/issues/597) Automatically open the browser when `meltano ui` is run

## 0.21.0 - (2019-04-23)

---

### New

- [#477](https://gitlab.com/meltano/meltano/issues/477) Add ability for users to sign up for email newsletters

### Changes

- [#591](https://gitlab.com/meltano/meltano/issues/591) Revert #484: remove `meltano ui` being run outside a Meltano project.

## 0.20.0 - (2019-04-15)

---

### New

- Add documentation on custom transformations and models. Link to Tutorial: https://www.meltano.com/docs/tutorial.html#advanced-adding-custom-transformations-and-models

## 0.19.1 - (2019-04-10)

---

### New

- [#539](https://gitlab.com/meltano/meltano/issues/539) Add Tutorial for "Using Jupyter Notebooks" with Meltano
- [#534](https://gitlab.com/meltano/meltano/issues/534) Add UI entity selection for a given extractor
- [#520](https://gitlab.com/meltano/meltano/issues/520) Add v1 UI for extractor connector settings
- [#486](https://gitlab.com/meltano/meltano/issues/486) Add the `model-gitlab` plugin to Meltano. It includes .m5o files for analyzing data fetched using the Gitlab API. Repository used: https://gitlab.com/meltano/model-gitlab
- [#500](https://gitlab.com/meltano/meltano/issues/500) Add the `model-stripe` plugin to Meltano. It includes .m5o files for analyzing data fetched using the Stripe API. Repository used: https://gitlab.com/meltano/model-stripe
- [#440](https://gitlab.com/meltano/meltano/issues/440) Add the `model-zuora` plugin to Meltano. It includes .m5o files for analyzing data fetched using the Zuora API. Repository used: https://gitlab.com/meltano/model-zuora
- [#541](https://gitlab.com/meltano/meltano/issues/541) Add a 404 page for missing routes on the web app

### Fixes

- [#576](https://gitlab.com/meltano/meltano/issues/576) Fix switching between designs now works
- [#555](https://gitlab.com/meltano/meltano/issues/555) Fix `meltano discover` improperly displaying plugins
- [#530](https://gitlab.com/meltano/meltano/issues/530) Fix query generation for star schemas
- [#575](https://gitlab.com/meltano/meltano/issues/575) Move Airflow configuration to .meltano/run/airflow
- [#571](https://gitlab.com/meltano/meltano/issues/571) Fix various routing and API endpoint issues related to recent `projects` addition

## 0.19.0 - (2019-04-08)

---

### New

- [#513](https://gitlab.com/meltano/meltano/issues/513) Added initial e2e tests for the UI
- [#431](https://gitlab.com/meltano/meltano/issues/431) Add the `tap-zendesk` transform to Meltano. It is using the dbt package defined in https://gitlab.com/meltano/dbt-tap-zendesk
- [484](https://gitlab.com/meltano/meltano/issues/484) Updated `meltano ui` to automatically launch the UI, and projects from the UI (previously only an option in the CLI)
- [#327](https://gitlab.com/meltano/meltano/issues/327) Add `meltano add --custom` switch to enable integration of custom plugins
- [#540](https://gitlab.com/meltano/meltano/issues/540) Add CHANGELOG link in intro section of the docs
- [#431](https://gitlab.com/meltano/meltano/issues/431) Add the `model-zendesk` plugin to Meltano. It includes .m5o files for analyzing data fetched using the Zendesk API. Repository used: https://gitlab.com/meltano/model-zendesk
- [!544](https://gitlab.com/meltano/meltano/merge_requests/544) Add support for extracting data from CSV files by adding [tap-csv](https://gitlab.com/meltano/tap-csv) to Meltano
- [#514](https://gitlab.com/meltano/meltano/issues/514) Add 'airflow' orchestrators plugin to enable scheduling
- Add the `tap-zuora` transform to Meltano. It is using the dbt package defined in https://gitlab.com/meltano/dbt-tap-zuora

### Changes

- [#455](https://gitlab.com/meltano/meltano/issues/455) Add documentation about `target-snowflake`

### Fixes

- [#507](https://gitlab.com/meltano/meltano/issues/507) Ensure design name and table name don't need to match so multiple designs can leverage a single base table
- [#551](https://gitlab.com/meltano/meltano/issues/551) Fix HDA queries generated when an attribute is used both as a column and as an aggregate.
- [#559](https://gitlab.com/meltano/meltano/issues/559) Add support for running custom transforms for taps without default dbt transforms.

## 0.18.0 - (2019-04-02)

---

### New

- [#432](https://gitlab.com/meltano/meltano/issues/432) Add the `tap-zuora` transform to Meltano. It is using the dbt package defined in https://gitlab.com/meltano/dbt-tap-zuora

### Changes

- Remove Snowflake references from advanced tutorial.
- [#2 dbt-tap-zuora](https://gitlab.com/meltano/dbt-tap-zuora/issues/2) Remove custom SFDC related attributes from Zuora Account and Subscription Models
- Update [Contributing - Code Style](https://meltano.com/docs/contributing.html#code-style) documentation to including **pycache** troubleshooting

### Fixes

- [#529](https://gitlab.com/meltano/meltano/issues/529) Resolve "SFDC Tutorial - ELT Fails due to invalid schema.yml" by [#4 dbt-tap-salesforce](https://gitlab.com/meltano/dbt-tap-salesforce/issues/4) removing the schema.yml files from the dbt models for tap-salesforce.
- [#502](https://gitlab.com/meltano/meltano/issues/502) Fix the situation where an m5o has no joins, the design still will work.

## 0.17.0 - (2019-03-25)

---

### New

- [#485](https://gitlab.com/meltano/meltano/issues/485) Added various UI unit tests to the Analyze page
- [#370](https://gitlab.com/meltano/meltano/issues/370) Enabled authorization using role-based access control for Designs and Reports

### Changes

- [#283](https://gitlab.com/meltano/meltano/issues/283) Silence pip's output when there is not error
- [#468](https://gitlab.com/meltano/meltano/issues/468) Added reminder in docs regarding the need for `source venv/bin/activate` in various situations and added minor copy updates

### Fixes

- [#433](https://gitlab.com/meltano/meltano/issues/433) Add the `sandbox` configuration to `tap-zuora`.
- [#501](https://gitlab.com/meltano/meltano/issues/501) Fix `meltano ui` crashing when the OS ran out of file watcher.
- [#510](https://gitlab.com/meltano/meltano/issues/510) Fix an issue when finding the current Meltano project in a multi-threaded environment.
- [#494](https://gitlab.com/meltano/meltano/issues/494) Improved documentation around tutorials and Meltano requirements
- [#492](https://gitlab.com/meltano/meltano/issues/492) A few small contextual additions to help streamline the release process
- [#503](https://gitlab.com/meltano/meltano/issues/503) Fix a frontend sorting issue so the backend can properly generate an up-to-date query

## 0.16.0 - (2019-03-18)

---

### New

- Add support for extracting data from Gitlab through the updated tap-gitlab (https://gitlab.com/meltano/tap-gitlab)
- Add the `tap-gitlab` transform to Meltano. It is using the dbt package defined in https://gitlab.com/meltano/dbt-tap-gitlab
- Add "Copy to Clipboard" functionality to code block snippets in the documentation
- Add the `tap-stripe` transform to Meltano. It is using the dbt package defined in https://gitlab.com/meltano/dbt-tap-stripe
- Add new command `meltano add model [name_of_model]`
- Add models to the available plugins

### Changes

- Various documentation [installation and tutorial improvements](https://gitlab.com/meltano/meltano/issues/467#note_149858308)
- Added troubleshooting button to help users add context to a pre-filled bug issue

### Fixes

- Fix the API database being mislocated
- Replaced the stale Meltano UI example image in the Carbon Emissions tutorial
- 473: Fix the docker image (meltano/meltano) from failing to expose the API

## 0.15.1 - (2019-03-12)

---

### Fixes

- locks down dependencies for issues with sqlalchemy snowflake connector

## 0.15.0 - (2019-03-11)

---

### New

- Add Salesforce Tutorial to the docs
- Add documentation for the permissions command
- Add tracking for the `meltano ui` command

### Fixes

- Updated analytics to properly recognize SPA route changes as pageview changes

## 0.14.0 - (2019-03-04)

---

### New

- Update stages table style in docs
- Add custom transforms and models tutorial to the docs

### Changes

- Add api/v1 to every route
- Update DbtService to always include the my_meltano_project model when transform runs

### Fixes

- Resolved duplicate display issue of Dashboards and Reports on the Files page
- Removed legacy `carbon.dashboard.m5o` (regression from merge)
- Updated dashboards and reports to use UI-friendly name vs slugified name
- Fix minor clipped display issue of right panel on `/settings/database`
- Fix minor display spacing in left panel of Settings
- Fix dashboard page to properly display a previously active dashboard's updated reports
- Fix pre-selected selections for join aggregates when loading a report
- Fix charts to display multiple aggregates (v1)
- Fix 404 errors when refreshing the frontend
- Fix a regression where the Topics would not be shown in the Files page

## 0.13.0 - (2019-02-25)

---

### New

- Add the `tap-salesforce` transform to Meltano. It is using the dbt package defined in https://gitlab.com/meltano/dbt-tap-salesforce
- Add m5o model and tables for tap-salesforce
- Updated the deep-link icon (for Dashboards/Reports on the Files page)

### Changes

- Polished the RBAC view, making it clearer the feature is experimental.
- Rename "Models" to "Topics"
- Use the current connection's schema when generating queries at run time for Postgres Connections.
- Add support for multiple Aggregates over the same attribute when generating HDA queries.

## 0.12.0 - (2019-02-21)

---

### New

- UI cleanup across routes (Analyze focus) and baseline polish to mitigate "that looks off comments"
- Update installation and contributing docs
- Meltano implement role-based access control - [!368](https://gitlab.com/meltano/meltano/merge_requests/368)
- Add version CLI commands for checking current Meltano version
- Add deep linking to dashboards
- Add deep linking to reports

### Fixes

- Fixed a problem when environment variables where used as default values for the CLI - [!390](https://gitlab.com/meltano/meltano/merge_requests/390)
- Fixed dashboards initial load issue due to legacy (and empty) `carbon.dashboard.m5o` file
- New standardized approach for `.m5o` id generation (will need to remove any dashboard.m5o and report.m5o)

## 0.11.0 - (2019-02-19)

---

### New

- Update installation and contributing docs
- Add support for generating Hyper Dimensional Aggregates (HDA)
- Add internal Meltano classes for representing and managing Designs, Table, Column, Aggregate, Definitions, and Query definitions

### Changes

- Move core functionality out of `api/controllers` to `/core/m5o` (for m5o and m5oc management) and `/core/sql` (for anything related to sql generation)

### Fixes

- Fixed a problem when environment variables where used as default values for the CLI - [!390](https://gitlab.com/meltano/meltano/merge_requests/390)

## 0.10.0 - (2019-02-12)

---

### New

- Add gunicorn support for Meltano UI as a WSGI application - [!377](https://gitlab.com/meltano/meltano/merge_requests/377)
- Meltano will now generate the minimal joins when building SQL queries - [!382](https://gitlab.com/meltano/meltano/merge_requests/382)

### Changes

- Add analytics to authentication page
- Meltano will now use SQLite for the job log. See https://meltano.com/docs/architecture.html#job-logging for more details.
- Removed manual `source .env` step in favor of it running automatically

### Fixes

- Meltano will correctly source the `.env`
- fixed charts to render as previously they were blank
- Fixed Analyze button groupd CSS to align as a single row

### Breaks

- Meltano will now use SQLite for the job log. See https://meltano.com/docs/architecture.html#job-logging for more details.
- URL routing updates ('/model' to '/files', removed currently unused '/extract', '/load', '/transform' and '/project/new')

## 0.9.0 - (2019-02-05)

---

### New

- add ability to save reports
- add ability to update an active report during analysis
- add ability to load reports
- add dashboards page and related add/remove report functionality

### Changes

- Generate default `Meltano UI` connection for the `meltano.db` SQLite DB when a new project is created with `meltano init`
- updated main navigation to Files, Analysis, and Dashboards
- Update the `meltano permissions grant` command to fetch the existing permissions from the Snowflake server and only return sql commands for permissions not already assigned
- Add `--diff` option to the `meltano permissions grant` command to get a full diff with the permissions already assigned and new ones that must be assigned

### Fixes

- Entry model definition correctly defines `region_id`.
- Updated the Fundamentals documentation section regarding reports
- Fixed Files page for empty state of Dashboards and Reports
- Fixed Analyze page's left column to accurately preselect columns and aggregates after loading a report

## 0.8.0 - (2019-01-29)

---

### New

- Add tracking of anonymous `meltano cli` usage stats to Meltano's Google Analytics Account
- Add `project_config.yml` to all meltano projects to store concent for anonymous usage tracking and the project's UUID

### Changes

- Add `--no_usage_stats` option to `meltano init <project_name>` to allow users to opt-out from anonymous usage stats tracking
- Bundled Meltano models are now SQLite compatible.

## 0.7.0 - (2019-01-22)

---

### New

- Added basic authentication support for meltano ui.
- Meltano will now automatically source the .env
- Updated docs with `.m5o` authoring requirements and examples
- add support for timeframes in tables
- add basic analytics to understand usage
- add disabled UI for the lack of timeframes support in sqlite
- update Results vs. SQL UI focus based on a results response or query update respectively

### Changes

- Meltano will now discover components based on `https://meltano.com/discovery.yml`
- sample designs are now packaged with meltano

### Fixes

- Updated mobile menu to work as expected
- Updated tutorial docs with improved CLI commands and fixed the host setting to `localhost`

## 0.6.1 - (2019-01-15)

---

## 0.6.0 - (2019-01-15)

---

### New

- add new command `meltano add transform [name_of_dbt_transformation]`
- add transforms to the available plugins

### Changes

- Auto install missing plugins when `meltano elt` runs
- Terminology updates for simpler understanding

### Fixes

- Edit links on the bottom of doc pages are working now

### Breaks

- Updated docs tutorial bullet regarding inaccurate "Validate" button

## 0.5.0 - (2019-01-09)

---

### New

- ensure `meltano init <project-name>` runs on windows
- settings ui now provides sqlite-specific controls for sqlite dialect
- add `target-sqlite` to available loaders for meltano projects
- add new command `meltano add transformer [name_of_plugin]`
- add transformers (dbt) to the available plugins

### Changes

- extractors and loaders are arguments in the elt command instead of options
- `meltano www` is now `meltano ui`
- remove dbt installation from `meltano init`
- move everything dbt related under `transform/`
- update `meltano elt` to not run transforms by default
- update `meltano elt` to auto generate the job_id (job_id has been converted to an optional argument)

### Fixes

- left joins now work correctly in analyze.
- fixed broken sql toggles in analyze view
- fixed sql output based on sql toggles in analyze view

## 0.4.0 - (2019-01-03)

---

### New

- add Using Superset with Meltano documentation

## 0.3.3 - (2018-12-21)

---

## 0.3.2 - (2018-12-21)

---

## 0.3.1 - (2018-12-21)

---

### Changes

- add default models for 'tap-carbon-intensity'.
- Meltano Analyze is now part of the package.
- removes database dependency from Meltano Analyze and uses .ma files
- update the error message when using Meltano from outside a project - [!238](https://gitlab.com/meltano/meltano/merge_requests/238)

## 0.3.0 - (2018-12-18)

---

### New

- updated Settings view so each database connection can be independently disconnected
- add `meltano select` to manage what is extracted by a tap.

### Changes

- documentation site will utilize a new static site generation tool called VuePress

- meltano.com will be deployed from the meltano repo

### Fixes

- model dropdown now updates when updating database (no longer requires page refresh)
- prevent model duplication that previously occurred after subsequent "Update Database" clicks

## 0.2.2 - (2018-12-11)

---

### Changes

- documentation site will utilize a new static site generation tool called VuePress
- first iteration of joins (working on a small scale)

## 0.2.1 - (2018-12-06)

---

### Fixes

- resolve version conflict for `idna==2.7`
- fix the `discover` command in the docker images
- fix the `add` command in the docker images
- fix module not found for meltano.core.permissions.utils

## 0.2.0 - (2018-12-04)

---

### New

- add `meltano permissions grant` command for generating permission queries for Postgres and Snowflake - [!90](https://gitlab.com/meltano/meltano/merge_requests/90)
- add 'tap-stripe' to the discovery

### Changes

- demo with [carbon intensity](https://gitlab.com/meltano/tap-carbon-intensity), no API keys needed
- .ma file extension WIP as alternative to lkml

### Fixes

- fix order in Meltano Analyze

## 0.1.4 - (2018-11-27)

### Fixes

- add default values for the 'www' command - [!185](https://gitlab.com/meltano/meltano/merge_requests/185)
- add CHANGELOG.md
- fix a problem with autodiscovery on taps - [!180](https://gitlab.com/meltano/meltano/merge_requests/180)

### Changes

- move the 'api' extra package into the default package
- add 'tap-fastly' to the discovery

---

## 0.1.3

### Changes

- remove `setuptools>=40` dependency
- `meltano` CLI is now in the `meltano` package

## 0.1.2

### Fixes

- target output state is now saved asynchronously

## 0.1.1

### Changes

- initial release<|MERGE_RESOLUTION|>--- conflicted
+++ resolved
@@ -9,11 +9,8 @@
 
 ### New
 
-<<<<<<< HEAD
 - [#1014](https://gitlab.com/meltano/meltano/issues/1014) Meltano now logs all output from each `meltano elt` run in a log file that uses the unique job_id of the run. It can be found in `.meltano/run/logs/elt_{job_id}.log`.
-=======
 - [#955](https://gitlab.com/meltano/meltano/issues/955) Establish baseline for demo day and how they should be run
->>>>>>> f1728b11
 
 ### Changes
 
