--- conflicted
+++ resolved
@@ -14,12 +14,9 @@
 
 ### Fixes
 
-<<<<<<< HEAD
 - [#2135](https://gitlab.com/meltano/meltano/-/issues/2135) Fix UI "Explore" page for custom (as opposed to plugin-based) topics and models
 - [#2136](https://gitlab.com/meltano/meltano/-/issues/2136) Show error message in Analyze UI when pipeline for extractor is missing, even if extractor is installed
-=======
 - [#2131](https://gitlab.com/meltano/meltano/-/issues/2131) Have "true" environment variables take precedence over those defined in `.env`
->>>>>>> 801e12e9
 
 ### Breaks
 
