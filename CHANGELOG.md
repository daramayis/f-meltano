--- conflicted
+++ resolved
@@ -26,13 +26,10 @@
 
 ### Fixes
 
-<<<<<<< HEAD
 [#3024](https://gitlab.com/meltano/meltano/-/issues/3024) Make `meltano upgrade` work when Meltano is installed with pipx.
 [#3161](https://gitlab.com/meltano/meltano/-/issues/3161) Make URLs in `--help` clickable.
-=======
 - [#3024](https://gitlab.com/meltano/meltano/-/issues/3024) Make `meltano upgrade` work when Meltano is installed with pipx.
 
->>>>>>> 7cd03d19
 
 ## 1.91.0 - (2022-01-13)
 ---
