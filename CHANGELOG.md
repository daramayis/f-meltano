# CHANGELOG

All notable changes to this project will be documented in this file.
This project adheres to [Semantic Versioning](http://semver.org/) and [Keep a Changelog](http://keepachangelog.com/).



## Unreleased
---

### New

### Changes

- [#1896](https://gitlab.com/meltano/meltano/-/issues/1896) Set pipeline update interval to daily by default, to start after first successful manual run
<<<<<<< HEAD
- [#1888](https://gitlab.com/meltano/meltano/-/issues/1888) Explain in "Edit Connection" button tooltip why it may be disabled
- [#1890](https://gitlab.com/meltano/meltano/-/issues/1890) Clarify that changing Start Date requires a new pipeline to be set up
- [#1892](https://gitlab.com/meltano/meltano/-/issues/1892) Clarify in Run Log modal that the "Explore" button can also be found on the Connections page
=======
- [#1891](https://gitlab.com/meltano/meltano/-/issues/1891) Show data source logo and label in Run Log modal header insteadof pipeline ID
>>>>>>> f48a4b74

### Fixes

- [#1911](https://gitlab.com/meltano/meltano/-/issues/1911) Display "Last updated: Updating..." instead of "Last updated: 1969-12-31" on reports while pipeline is running
- [#1910](https://gitlab.com/meltano/meltano/-/issues/1910) Fix pipeline "Start date" and report "Data starting from" off-by-1 errors caused by timezone differences

### Breaks


## 1.27.0 - (2020-03-30)
---

### Changes

- [#1909](https://gitlab.com/meltano/meltano/-/issues/1909) Suggest disabling ad blocker if request related to an Ads or Analytics extractor was blocked by browser
- [#1886](https://gitlab.com/meltano/meltano/-/issues/1886) Don't prepopulate date fields that are not required and are better left blank
- [#1887](https://gitlab.com/meltano/meltano/-/issues/1887) Hide End Date fields in connection setup since our end-users will want to import everything
- [#1905](https://gitlab.com/meltano/meltano/-/issues/1905) Hide Google Analytics Reports field from UI since startup founder end-users will stick with default

### Fixes

- [#1920](https://gitlab.com/meltano/meltano/-/issues/1920) Fix extractor logo on Google Analytics Explore page
- [#1895](https://gitlab.com/meltano/meltano/-/issues/1895) Fix bug causing newly created pipeline not to show as running when it is
- [#1906](https://gitlab.com/meltano/meltano/-/issues/1906) Fix "Test Connection" for extractors that require a file to be uploaded, like Google Analytics
- [#1931](https://gitlab.com/meltano/meltano/-/issues/1931) Validate uploaded file path when saving or testing connection settings


## 1.26.2 - (2020-03-26)
---

### Fixes

- [#1883](https://gitlab.com/meltano/meltano/-/issues/1883) Fix dashboard and embedded reports failing to load when design has no joins


## 1.26.1 - (2020-03-26)
---

### Changes

- [#1854](https://gitlab.com/meltano/meltano/-/issues/1854) Remove non-marketing-sales data sources from UI
- [#1881](https://gitlab.com/meltano/meltano/-/issues/1881) Store in system database when user was last active
- [#1846](https://gitlab.com/meltano/meltano/-/issues/1846) Freeze reports with relative date filters in time when shared or embedded
- [#1847](https://gitlab.com/meltano/meltano/-/issues/1847) Show date range on embedded reports and dashboards
- [#1847](https://gitlab.com/meltano/meltano/-/issues/1847) Show date range on reports on dashboards


## 1.26.0 - (2020-03-23)
---

### Changes

- [#1188](https://gitlab.com/meltano/meltano/-/issues/1188) Allow sorting by timeframe period columns (e.g. "Creation Date: Month", "Creation Date: Year")
- [#1873](https://gitlab.com/meltano/meltano/-/issues/1873) Display error message when viewing model/design/report before pipeline has run
- [#1874](https://gitlab.com/meltano/meltano/-/issues/1874) Print full error when initial model compilation fails
- [#1875](https://gitlab.com/meltano/meltano/-/issues/1875) Automatically run query when sorting is changed
- [#1876](https://gitlab.com/meltano/meltano/-/issues/1876) Don't store Analyze UI state in report file
- [#1877](https://gitlab.com/meltano/meltano/-/issues/1877) Allow designs to reference the same table more than once
- [#1878](https://gitlab.com/meltano/meltano/-/issues/1878) Recompile models when meltano is upgraded


## 1.25.1 - (2020-03-19)

---

### New

- [#1799](https://gitlab.com/meltano/meltano/issues/1799) Improve date range UX by displaying the date range associated with each attribute in the `<select>` (previously the user had to manually check each one-by-one to see if it had an associated date range filter)

### Changes

- [#1799](https://gitlab.com/meltano/meltano/issues/1799) Update "Date Range(s)" button label to account for pluralization
- [#1799](https://gitlab.com/meltano/meltano/issues/1799) Fallback to inline text and only display the date range `<select>` if there are two or more date ranges to filter on
- [#1799](https://gitlab.com/meltano/meltano/issues/1799) Update date range picker to initialize at the first attribute with a valid date range
- [#1799](https://gitlab.com/meltano/meltano/issues/1799) Update the Report Builder's "jump to date range dropdown" buttons (small calendar icon button associated with the left pane's attribute items) to automatically focus the date range that's associated

### Fixes

- [#1872](https://gitlab.com/meltano/meltano/-/issues/1872) Delete state left over from different pipeline run for same extractor
- [#1779](https://gitlab.com/meltano/meltano/-/issues/1779) Fix loading report directly by URL when design request completes before reports request


## 1.25.0 - (2020-03-16)

---

### New

- [#1843](https://gitlab.com/meltano/meltano/issues/1843) Update the Google Ads Extractor selected attributes definition to also extract the Ad Network and Device segments for the Ads Performance Reports.

### Changes

- [#1852](https://gitlab.com/meltano/meltano/-/issues/1852) Move Pipelines after Connections in navbar
- [#1850](https://gitlab.com/meltano/meltano/-/issues/1850) Rename Connections tab "Connection" and "Pipeline" buttons to "Edit Connection", and "View Pipeline"
- [#1856](https://gitlab.com/meltano/meltano/-/issues/1856) Remove "Custom" data source option from UI
- [#1867](https://gitlab.com/meltano/meltano/-/issues/1867) Make timeframe table headings more human-friendly

### Fixes

- [#1848](https://gitlab.com/meltano/meltano/-/issues/1848) Fix Explore page "Report Builder" column loading when model name and model topic name do not match

## 1.24.1 - (2020-03-12)

---

### New

- [!1523](https://gitlab.com/meltano/meltano/merge_requests/1523) Add support for relative date filter definitions to Meltano Filters. That means that filters over dates and times can have a `[+-]N[dmy]` format instead of a fixed date. That allows Meltano to generate a date relative to a pivot date provided by in the query definition or `NOW()`.
- [#1830](https://gitlab.com/meltano/meltano/issues/1830) Add relative vs. absolute date ranges to date range picker of Report Builder

### Changes

- [#1830](https://gitlab.com/meltano/meltano/issues/1830) Update date ranges calendars with "Today" marker for improved UX

## 1.24.0 - (2020-03-09)

---

### Changes

- [#1831](https://gitlab.com/meltano/meltano/issues/1831) Change main navigation "Reports" to "Explore" and update its nested CTAs to link to a landing page per data source
- [#1705](https://gitlab.com/meltano/meltano/issues/1705) Remove `meltano permissions` feature now that it has been extracted into https://gitlab.com/gitlab-data/permifrost.
- Updated "Report Builder" page with a header to better communicate what the page is for.

### Fixes

- [#1840](https://gitlab.com/meltano/meltano/-/issues/1840) Format InputDateIso8601 value as YYYY-MM-DD since a full timestamp value could represent a different date in UTC and local timezone
- [#1842](https://gitlab.com/meltano/meltano/issues/1842) Fix empty filter attributes bug for non-join designs

## 1.23.2 - (2020-03-05)

---

### New

- [#1820](https://gitlab.com/meltano/meltano/issues/1820) Add Vertical Bar chart type to Report chart options

### Changes

- [#1820](https://gitlab.com/meltano/meltano/issues/1820) Updated chart type selection as a dropdown for improved UX (ensures the chart icon is adorned with its label)

### Fixes

- [#1837](https://gitlab.com/meltano/meltano/issues/1837) Fix tap-mongodb database name setting
- [#1838](https://gitlab.com/meltano/meltano/issues/1838) Properly handle dates and timezones in date range picker
- [#1838](https://gitlab.com/meltano/meltano/issues/1838) Ensure records on boundary dates are included when using date range picker with column of type "time"

## 1.23.1 - (2020-03-04)

---

### Fixes

- [#1836](https://gitlab.com/meltano/meltano/issues/1820) Don't crash when gunicorn is sent HUP signal to reload Meltano service

## 1.23.0 - (2020-03-02)

---

### New

- [#1601](https://gitlab.com/meltano/meltano/issues/1601) Add Explore landing pages per data source to act as an aggregate jump-off point to related dashboards, reports, report templates, and more

### Changes

- [#1601](https://gitlab.com/meltano/meltano/issues/1601) Change "Reports" CTA in each Pipeline and the JobLog modal to link to its corresponding and newly added Explore page
- [#1698](https://gitlab.com/meltano/meltano/issues/1698) Change information architecture to separate Connections and Pipelines into distinct pages

### Fixes

- [#1811](https://gitlab.com/meltano/meltano/issues/1811) Fix an issue when installing a custom plugin.
- [#1794](https://gitlab.com/meltano/meltano/issues/1794) Remove the notification field when notifications are disabled.
- [#1815](https://gitlab.com/meltano/meltano/issues/1815) Fix `mapActions` misplacement in `computed` vs. `methods`
- [#1468](https://gitlab.com/meltano/meltano/issues/1468) Update asn1crypto to get Meltano to work on macOS Catalina

## 1.22.2 - (2020-02-27)

---

### Fixes

- [#1809](https://gitlab.com/meltano/meltano/issues/1809) Fix LogModal padding render issue and `TypeError` with proper conditional check prior to dereferencing
- [#1810](https://gitlab.com/meltano/meltano/issues/1810) Fix an issue where Notifications would not be sent when the application used multiple workers

## 1.22.1 - (2020-02-26)

---

### New

- [#1783](https://gitlab.com/meltano/meltano/issues/1873) Add Shopify extractor as a hidden plugin
- [#1499](https://gitlab.com/meltano/meltano/issues/1499) Add date range selector to Analyze UI (requires a `type=date` or `type=time` in each model needing this functionality)

### Changes

- [#1777](https://gitlab.com/meltano/meltano/issues/1777) Update Meltano Analyze to only preselect the first column and aggregate attributes when no attributes have a `require`d setting
- [#1796](https://gitlab.com/meltano/meltano/issues/1796) Update date range and filter changes to trigger autorun if enabled

### Fixes

- [#1798](https://gitlab.com/meltano/meltano/issues/1798) Add OK button to toasts that couldn't be dismissed previously, to prevent them from getting in the way of modal buttons
- [#1803](https://gitlab.com/meltano/meltano/issues/1803) Ensure SMTP credentials can be set via environment variables
- [#1778](https://gitlab.com/meltano/meltano/issues/1778) Fix missing pipeline date when visiting page directly from URL

## 1.22.0 - (2020-02-24)

---

### New

- [#1646](https://gitlab.com/meltano/meltano/issues/1646) Add default Stripe dashboard
- [#1759](https://gitlab.com/meltano/meltano/issues/1759) Add default reports and dashboard for Google Ads data
- [#1775](https://gitlab.com/meltano/meltano/issues/1775) Add default dashboard for GitLab extractor
- [#1714](https://gitlab.com/meltano/meltano/issues/1714) Add support for a `required` setting in Models so Analyze can still work with more complex reporting scenarios (Facebook and Google Adwords need this)
- [#1780](https://gitlab.com/meltano/meltano/issues/1780) Add default reports and dashboard for Facebook Ads data

## 1.21.2 - (2020-02-18)

---

### New

- [#1740](https://gitlab.com/meltano/meltano/issues/1740) Add "Sharing Reports and Dashboards" section to Getting Started guide
- [#1484](https://gitlab.com/meltano/meltano/issues/1484) Add a subscription field to be notified when a Pipeline will be completed.

### Changes

- [#1740](https://gitlab.com/meltano/meltano/issues/1740) Update Getting Started guide screenshots with up-to-date UI

### Fixes

- [#1751](https://gitlab.com/meltano/meltano/issues/1751) Custom report ordering now works based on user customization
- [#1756](https://gitlab.com/meltano/meltano/issues/1756) Fix embed app to properly render based on `report` or `dashboard` type

## 1.21.1 - (2020-02-17)

---

### Fixes

- [#1754](https://gitlab.com/meltano/meltano/issues/1754) Fix duplicate "Share" button and Reports dropdown clipping issue

## 1.21.0 - (2020-02-17)

---

### New

- [#609](https://gitlab.com/meltano/meltano/issues/609) Add the Google Ads Extractor to Meltano as a hidden plugin. It will be fully enabled on Meltano UI once OAuth support is added. It uses the tap defined in https://gitlab.com/meltano/tap-adwords/
- [#1693](https://gitlab.com/meltano/meltano/issues/1693) Add default transformations for the Google Ads Extractor. They are using the dbt package defined in https://gitlab.com/meltano/dbt-tap-adwords
- [#1694](https://gitlab.com/meltano/meltano/issues/1694) Add default Meltano Models for the Google Ads Extractor. They are defined in https://gitlab.com/meltano/model-adwords
- [#1695](https://gitlab.com/meltano/meltano/issues/1695) Add documentation for the Google Ads Extractor
- [#1723](https://gitlab.com/meltano/meltano/issues/1723) Add various mobile and widescreen related style tweaks to improve base layout at mobile and widescreen widths

### Changes

- [!1460](https://gitlab.com/meltano/meltano/merge_requests/1460) Remove the FTP access from Meltano hosted instances
- [#1629](https://gitlab.com/meltano/meltano/issues/1629) Add "Share Dashboard" functionality
- [#1629](https://gitlab.com/meltano/meltano/issues/1629) Update report "Embed" button to "Share" and include a share link to accompany the embed snippet

### Fixes

- [#1680](https://gitlab.com/meltano/meltano/issues/1680) Fix initial "Last Run" button of a pipeline run to properly open the corresponding job log

## 1.20.1 - (2020-02-13)

---

### New

- [#1650](https://gitlab.com/meltano/meltano/issues/1650) create TOS page and add TOS link to website footer

### Changes

- [#1681](https://gitlab.com/meltano/meltano/issues/1681) Update `transform` during pipeline save to conditionally set `skip` vs. `run` to prevent wasted cycles for extractors that lack transformations
- [#1696](https://gitlab.com/meltano/meltano/issues/1696) Update dashboards list to be alphabetically sorted
- [#1710](https://gitlab.com/meltano/meltano/issues/1710) Hide `tap-fastly` in UI

### Fixes

- [#1696](https://gitlab.com/meltano/meltano/issues/1696) Fix duplicate chart renders when dashboard is loaded
- [#1696](https://gitlab.com/meltano/meltano/issues/1696) Fix "Add to Dashboards" button when loading an existing report (additionally updated `disabled` button states)
- [#1711](https://gitlab.com/meltano/meltano/issues/1711) Disable fields of all kinds when a plugin setting is protected or set in env or meltano.yml
- [#1712](https://gitlab.com/meltano/meltano/issues/1712) Fix lock icon tooltip message on plugin settings that were set in env or meltano.yml
- [#1677](https://gitlab.com/meltano/meltano/issues/1677) Properly represent values of boolean settings that were set using environment verariables in UI

## 1.20.0 - (2020-02-10)

---

### New

- [#1682](https://gitlab.com/meltano/meltano/issues/1682) Use human-readable update interval labels

### Changes

- [#1514](https://gitlab.com/meltano/meltano/issues/1514) Remove DBT docs integration
- [#1679](https://gitlab.com/meltano/meltano/issues/1679) Prevent the `hidden` settings from being sent to the front-end, potentially causing configuration failure

### Fixes

- [#1675](https://gitlab.com/meltano/meltano/issues/1675) Fix future grant diffing for databases and schemas
- [#1674](https://gitlab.com/meltano/meltano/issues/1674) Fix duplicate pipelines bug resulting from recent addition to view and update existing connections

## 1.19.2 - (2020-02-06)

---

### Fixes

- [#1672](https://gitlab.com/meltano/meltano/issues/1672) Pin Werkzeug version to 0.16.1 since 1.0.0 is unsupported by Flask-BabelEx

## 1.19.1 - (2020-02-06)

---

### Fixes

- [#1671](https://gitlab.com/meltano/meltano/issues/1671) Fix error handling bug that caused a console error that impacted further UI interaction

## 1.19.0 - (2020-02-06)

---

### New

- [#1545](https://gitlab.com/meltano/meltano/issues/1545) Add read-only report embed functionality via embeddable `iframe` copy-to-clipboard snippet
- [#1606](https://gitlab.com/meltano/meltano/issues/1606) Update UI after successful plugin configuration with auto installed reports and dashboards
- [#1614](https://gitlab.com/meltano/meltano/issues/1614) Add 'Fix Connection' and 'View Connection' CTAs to Integrations with corresponding pipelines
- [#1550](https://gitlab.com/meltano/meltano/issues/1550) Add the Meltano OAuth Service integration to manage the OAuth flow in the plugin configuration

### Changes

- [#1594](https://gitlab.com/meltano/meltano/issues/1594) Improve onboarding UX by moving the "Update Interval" selection to a post-successful-pipeline action
- [#1594](https://gitlab.com/meltano/meltano/issues/1594) Update pipelines to be sorted alphabetically to match data sources organization
- [#1659](https://gitlab.com/meltano/meltano/issues/1659) Update query attribute toggling and results UX when autorun query is on (via 500ms debounce)
- [#1475](https://gitlab.com/meltano/meltano/issues/1475) GitLab extractor in the UI steers user towards a single data source

### Fixes

- [#1657](https://gitlab.com/meltano/meltano/issues/1657) Fix `update_dashboard` error when payload lacked a `new_settings` key
- [#1602](https://gitlab.com/meltano/meltano/issues/1602) Fix instances where `<a disabled='...'>` vs. `<button disabled='...'>` didn't functionally disable the button (previously they were only disabled visually)
- [#1656](https://gitlab.com/meltano/meltano/issues/1656) Fix conditional header in docs to support Meltano.com and inline docs within the Meltano app

## 1.18.0 - (2020-02-03)

---

### New

- [#1154](https://gitlab.com/meltano/meltano/issues/1154) Adds non-dry mode to `meltano permissions` on Snowflake so that queries can be executed
- [#1578](https://gitlab.com/meltano/meltano/issues/1578) User can request help to delete their data from their MeltanoData instance

### Changes

- [#1516](https://gitlab.com/meltano/meltano/issues/1516) Pipelines now show extractor label rather than name
- [#1652](https://gitlab.com/meltano/meltano/issues/1652) Removes the `--full-refresh` command from `meltano permissions`

### Fixes

- [#1595](https://gitlab.com/meltano/meltano/issues/1595) Updates `meltano permissions` to only revoke permissions on databases defined in the spec
- [#1588](https://gitlab.com/meltano/meltano/issues/1588) Update `scrollTo` behavior in Job Log to work across browsers
- [#1660](https://gitlab.com/meltano/meltano/issues/1660) Fix minor action/mutation bug when loading a report in Analyze
- [#1607](https://gitlab.com/meltano/meltano/issues/1607) Fix inaccurate error during report additions/removal from dashboards (via refactor SSOT reports store)

## 1.17.1 - (2020-01-29)

---

### Changes

- [#1625](https://gitlab.com/meltano/meltano/issues/1625) Update docs on meltano.com to only include extractors and loaders provided in the hosted version of Meltano.
- [#1590](https://gitlab.com/meltano/meltano/issues/1590) Add additional targets to `dbt clean`
- [#1655](https://gitlab.com/meltano/meltano/issues/1655) Add UX message to close buttons in Job Log Modal to reinforce that the pipeline still runs after closing (Ben's hover idea)

### Fixes

- [#1618](https://gitlab.com/meltano/meltano/issues/1618) Fix an issue where an expired session would not redirect to the Login page
- [#1630](https://gitlab.com/meltano/meltano/issues/1630) Fix an integrations setup bug that prevented subsequent pipelines to be created unless a full page refresh occurred

## 1.17.0 - (2020-01-27)

---

### New

- [#1462](https://gitlab.com/meltano/meltano/issues/1462) User will be able to reorder dashboard reports
- [#1482](https://gitlab.com/meltano/meltano/issues/1482) Add future grants and revocations for schemas, tables, and views for roles in the `meltano permissions` command
- [#1376](https://gitlab.com/meltano/meltano/issues/1376) Add last updated date to reports
- [#1409](https://gitlab.com/meltano/meltano/issues/1409) Add data start date to Analysis page

- [#1241](https://gitlab.com/meltano/meltano/issues/1241) Add `dashboard` plugin type to enable bundling curated reports and dashboards for data sources
- [#1241](https://gitlab.com/meltano/meltano/issues/1241) Add `--include-related` flag to `meltano add` and `meltano install` to automatically install related plugins based on namespace
- [#1241](https://gitlab.com/meltano/meltano/issues/1241) Add default dashboard and reports for Google Analytics

### Changes

- [#1481](https://gitlab.com/meltano/meltano/issues/1481) Add table and view revocations for roles in the `meltano permissions` command
- [#1459](https://gitlab.com/meltano/meltano/issues/1459) Users can no longer install tap-carbon-intensity from the UI

### Fixes

- [#1600](https://gitlab.com/meltano/meltano/issues/1600) Fix tooltip for Data Source "Connect" buttons
- [#1605](https://gitlab.com/meltano/meltano/issues/1605) Fix an infinite loop causing extraneous API calls to the configuration endpoint
- [#1561](https://gitlab.com/meltano/meltano/issues/1561) Fix `onFocusInput()` to properly focus-and-auto-scroll to `<input type='file'>`s in the data source docs UI
- [#1561](https://gitlab.com/meltano/meltano/issues/1561) Fix `<input type='file'>` styling to better accommodate flexible widths

## 1.16.1 - (2020-01-23)

---

### New

- [#1592](https://gitlab.com/meltano/meltano/issues/1592) Add MAX and MIN aggregate functions to Meltano Models
- [#1552](https://gitlab.com/meltano/meltano/issues/1552) Add "Custom" data source CTA to link to the create custom data source docs
- [#1462](https://gitlab.com/meltano/meltano/issues/1462) User will be able to reorder dashboard reports

### Changes

- [#1510](https://gitlab.com/meltano/meltano/issues/1510) Remove breadcrumbs (not currently useful)
- [#1589](https://gitlab.com/meltano/meltano/issues/1589) Add dbt-specific files to a .gitignore
- [#1402](https://gitlab.com/meltano/meltano/issues/1402) Onboarding redesign to minimize steps and friction ('Extractors' as 'Data Sources', pipelines are secondary to 'Data Source' integrations, and removed loader, transform, and pipeline name as editable in favor of preselected values in accordance with our hosted solution)
- [#1402](https://gitlab.com/meltano/meltano/issues/1402) Local development now requires `.env` to connect a `target-postgres` loader (docs update to follow in [#1586](https://gitlab.com/meltano/meltano/issues/1586) )
- [#1410](https://gitlab.com/meltano/meltano/issues/1410) Update the Design UI to expose timeframes explicitly

### Fixes

- [#1573](https://gitlab.com/meltano/meltano/issues/1573) Fix docs `shouldShowNavbar` conditional and improve query string `embed=true` parsing
- [#1579](https://gitlab.com/meltano/meltano/issues/1579) Make color contrast for CTA buttons accessible
- [#1410](https://gitlab.com/meltano/meltano/issues/1410) Fix a problem with Report that has timeframes selections

### Breaks

## 1.16.0 - (2020-01-20)

---

### New

- [#1556](https://gitlab.com/meltano/meltano/issues/1556) Add default transformations for the Facebook Ads Extractor. They are using the dbt package defined in https://gitlab.com/meltano/dbt-tap-facebook
- [#1557](https://gitlab.com/meltano/meltano/issues/1557) Add default Meltano Models for the Facebook Ads Extractor. They are defined in https://gitlab.com/meltano/model-facebook
- [#1560](https://gitlab.com/meltano/meltano/issues/1560) Make the Facebook Ads Extractor available by default on Meltano UI

### Changes

- [#1541](https://gitlab.com/meltano/meltano/issues/1541) Revert `tap-csv`'s `kind: file` to text input for `csv_files_definition` as we don't fully support `tap-csv` via the UI with single (definition json) and multiple (csv files) file uploading
- [#1477](https://gitlab.com/meltano/meltano/issues/1477) Add a `read-only` mode to Meltano to disable all modifications from the UI

### Fixes

### Breaks

## 1.15.1 - (2020-01-16)

---

### New

- [#608](https://gitlab.com/meltano/meltano/issues/608) Add the Facebook Ads Extractor to Meltano as a hidden plugin. It will be fully enabled on Meltano UI once bundled Transformations and Models are added. It uses the tap defined in https://gitlab.com/meltano/tap-facebook/
- [meltano/model-stripe#2](https://gitlab.com/meltano/model-stripe/issues/2) Add timeframes to the Stripe models
- [#1533](https://gitlab.com/meltano/meltano/issues/1533) Add documentation for the Facebook Ads Extractor

### Changes

- [#1527](https://gitlab.com/meltano/meltano/issues/1527) Update the dashboard modal header to properly differentiate between "Create" and "Edit"
- [#1456](https://gitlab.com/meltano/meltano/issues/1456) 404 Error page now has better back functionality and ability to file new issues directly from the page

### Fixes

- [#1538](https://gitlab.com/meltano/meltano/issues/1538) Fix timeframes not properly displaying on the base table
- [#1574](https://gitlab.com/meltano/meltano/issues/1574) Fix an issue with Meltano crashing after a succesful login
- [#1568](https://gitlab.com/meltano/meltano/issues/1568) Restore support for custom plugins that don't have their available settings defined in discovery.yml

## 1.15.0 - (2020-01-13)

---

### New

- [#1483](https://gitlab.com/meltano/meltano/issues/1483) Add login audit columns to track last login time
- [#1480](https://gitlab.com/meltano/meltano/issues/1480) Add tests to `meltano permissions` command for Snowflake
- [#1392](https://gitlab.com/meltano/meltano/issues/1392) Add inline docs to Extractor configurations in iteration toward improving data setup onboarding

### Changes

- [#1480](https://gitlab.com/meltano/meltano/issues/1480) Add schema revocations for roles in the `meltano permissions` command
- [#1458](https://gitlab.com/meltano/meltano/issues/1458) Remove tap-carbon-intensity-sqlite model from default installation
- [#1458](https://gitlab.com/meltano/meltano/issues/1458) Update docs to reflect new getting started path and updated screenshots
- [#1513](https://gitlab.com/meltano/meltano/issues/1513) Remove dead code related to `/model` route that we no longer link to in favor of the contextual Analyze CTAs and the `MainNav.vue`'s Analyze dropdown
- [#1542](https://gitlab.com/meltano/meltano/issues/1542) Update version, logout, and help UI partial (upper right) to have less prominence and more clearly communicate the "Sign Out" action

### Fixes

- [#1480](https://gitlab.com/meltano/meltano/issues/1480) Fix database revocations corner case for roles in the `meltano permissions` command
- [#1553](https://gitlab.com/meltano/meltano/issues/1553) Fix bug occurring when loading a report that lacks join tables
- [#1540](https://gitlab.com/meltano/meltano/issues/1540) Meltano Analyze will now leverage Pipelines instead of Loaders in the connection dropdown
- [#1540](https://gitlab.com/meltano/meltano/issues/1540) Meltano Analyze will now infer the connection to use instead of it being provided by the user

### Breaks

## 1.14.3 - (2020-01-09)

---

### Fixes

- [#1521](https://gitlab.com/meltano/meltano/issues/1521) Sanitize user-submitted string before using it in file path

## 1.14.2 - (2020-01-09)

---

### New

- [#1391](https://gitlab.com/meltano/meltano/issues/1391) Lock all settings that are controlled through environment variables
- [#1393](https://gitlab.com/meltano/meltano/issues/1393) Add contextual Analyze CTAs for each Pipeline in the Pipelines list
- [#1551](https://gitlab.com/meltano/meltano/issues/1551) Add dbt clean before compile and runs

### Changes

- [#1424](https://gitlab.com/meltano/meltano/issues/1424) Update pipeline elapsed time display to be more human friendly

### Fixes

- [#1430](https://gitlab.com/meltano/meltano/issues/1430) Fix the state not stored for pipelines when Transforms run
- [#1448](https://gitlab.com/meltano/meltano/issues/1448) Fix `AnalyzeList.vue` to display message and link when lacking contextual models

### Breaks

## 1.14.1 - (2020-01-06)

---

### Fixes

- [#1520](https://gitlab.com/meltano/meltano/issues/1520) Fix bug when updating a dashboard that could undesirably overwrite another existing dashboard

### Breaks

## 1.14.0 - (2019-12-30)

---

### New

- [#1461](https://gitlab.com/meltano/meltano/issues/1461) Display toasted notification for report adding to dashboard
- [#1419](https://gitlab.com/meltano/meltano/issues/1419) Add ability to edit and delete dashboards
- [#1411](https://gitlab.com/meltano/meltano/issues/1411) Add download log button to Job Log Modal

### Changes

- [#1311](https://gitlab.com/meltano/meltano/issues/1311) Remove unused meltano/meltano/runner docker image
- [#1502](https://gitlab.com/meltano/meltano/issues/1502) Update configuration file uploads to occur on save vs. file picker completion

### Fixes

- [#1518](https://gitlab.com/meltano/meltano/issues/1518) Fix bug that caused all text fields to show up as required in configuration modals
- [#1446](https://gitlab.com/meltano/meltano/issues/1446) Fix bug that could result in a broken report when the report URL was manually modified
- [#1411](https://gitlab.com/meltano/meltano/issues/1411) Fix bug when reading too large a job log file

## 1.13.0 - (2019-12-23)

---

### New

- [#1269](https://gitlab.com/meltano/meltano/issues/1269) Add `kind: file` so single file uploads can be used with extractors (`tap-google-analytics`'s `key_file_location` is the first user)
- [#1494](https://gitlab.com/meltano/meltano/issues/1494) Add `LIKE` options to Analyze Filter UI so users better understand what filtering patterns are available

### Changes

- [#1399](https://gitlab.com/meltano/meltano/issues/1399) Log Modal now has a prompt to explain potential factors in required time for pipelines to complete
- [#1433](https://gitlab.com/meltano/meltano/issues/1433) Remove `/orchestrate` route and thus the Airflow iframe as this is overkill for our current target users

### Fixes

- [#1434](https://gitlab.com/meltano/meltano/issues/1434) Fix Analyze CTAs to only enable if at least one related pipeline has succeeded
- [#1447](https://gitlab.com/meltano/meltano/issues/1447) Various fixes around loading and reloading reports to mitigate false positive `sqlErrorMessage` conditions
- [#1509](https://gitlab.com/meltano/meltano/issues/1509) Allow plugin profile config to be set through meltano.yml

## 1.12.2 - (2019-12-20)

---

### New

- [#1437](https://gitlab.com/meltano/meltano/issues/1437) Users can now share their dashboards with an automatically generated email

### Changes

- [#1466](https://gitlab.com/meltano/meltano/issues/1466) Filters now have clear language and indiciation that they use AND for chaining
- [#1464](https://gitlab.com/meltano/meltano/issues/1464) Remove the "only" option for transforms in Create Pipeline form

- [#1399](https://gitlab.com/meltano/meltano/issues/1399) Log Modal now has a prompt to explain potential factors in required time for pipelines to complete
- [#1431](https://gitlab.com/meltano/meltano/issues/1431) Add "pipeline will still run if modal is closed" message in the Job Log Modal

### Changes

- [#1422](https://gitlab.com/meltano/meltano/issues/1422) Update start date field to have a recommendation

### Fixes

- [#1447](https://gitlab.com/meltano/meltano/issues/1447) Various fixes around loading and reloading reports to mitigate false positive `sqlErrorMessage` conditions
- [#1443](https://gitlab.com/meltano/meltano/issues/1443) Fix tooltip clipping in modals
- [#1500](https://gitlab.com/meltano/meltano/issues/1500) Fix `meltano install` not running the migrations.

## 1.12.1 - (2019-12-18)

---

### Changes

- [#1403](https://gitlab.com/meltano/meltano/issues/1403) Remove "Orchestrate", "Model", and "Notebook" from the main navigation until each respective UI is more useful (the `/orchestrate` and `/model` routes still exist)
- [#1476](https://gitlab.com/meltano/meltano/issues/1476) Add database and warehouse revocations for roles in the `meltano permissions` command
- [#1473](https://gitlab.com/meltano/meltano/issues/1473) Update Release issue template to recent guidelines

## 1.12.0 - (2019-12-16)

---

### New

- [#1374](https://gitlab.com/meltano/meltano/issues/1374) Add role revocation for users and roles in the `meltano permissions` command
- [#1377](https://gitlab.com/meltano/meltano/issues/1377) Document cleanup steps after MeltanoData testing
- [#1438](https://gitlab.com/meltano/meltano/issues/1438) Add documentation for DNS spoofing error
- [#1436](https://gitlab.com/meltano/meltano/issues/1436) Add video walkthrough on how to setup Google Analytics so that the Meltano Extractor can be able to access the Google APIs and the Google Analytics data.

### Changes

- [#1350](https://gitlab.com/meltano/meltano/issues/1350) Switch to all lower case for Snowflake permission comparisons in the `meltano permissions` command
- [#1449](https://gitlab.com/meltano/meltano/issues/1449) Hide the Marketo Extractor form Meltano UI
- [#1397](https://gitlab.com/meltano/meltano/issues/1397) Optimize workflow for MeltanoData setup
- [#1423](https://gitlab.com/meltano/meltano/issues/1423) Update sidebar and docs to include Ansible

## 1.11.2 - (2019-12-13)

---

### Changes

- [#1435](https://gitlab.com/meltano/meltano/issues/1435) Change "Model" to "Analyze" so the Pipeline CTA is actionable and less abstract
- [#1432](https://gitlab.com/meltano/meltano/issues/1432) Changed "Close" to "Back" in Log Modal to help mitigate "Am I ending the pipeline?" concerns

### Fixes

- [#1439](https://gitlab.com/meltano/meltano/issues/1439) Fix relative elapsed time since last run time display in the Pipelines UI
- [#1441](https://gitlab.com/meltano/meltano/issues/1441) Fix auto advance to "Create Pipeline" when coming from "Load" step (previously "Transform" step, but this has been removed from the UI)
- [#1440](https://gitlab.com/meltano/meltano/issues/1440) Allow installed plugins to appear in UI even if hidden in configuration

## 1.11.1 - (2019-12-12)

---

### New

- [#1351](https://gitlab.com/meltano/meltano/issues/1351) Add "Create Meltano Account" promo for `meltano.meltanodata.com`
- [#1055](https://gitlab.com/meltano/meltano/issues/1055) Add "Disable" button to Tracking Acknowledgment toast so user's can opt-out from the UI
- [#1408](https://gitlab.com/meltano/meltano/issues/1408) Add "Last Run" context to each pipeline
- [#1408](https://gitlab.com/meltano/meltano/issues/1408) Add "Started At", "Ended At", and "Elapsed" to Job Log modal
- [#1390](https://gitlab.com/meltano/meltano/issues/1390) Display of extractors and loaders can now be configured through the `hidden` property in `discovery.yml`

### Changes

- [#1398](https://gitlab.com/meltano/meltano/issues/1398) Update default Transform from "Skip" to "Run"
- [#1406](https://gitlab.com/meltano/meltano/issues/1406) Update Analyze Query section CSS for improved UX (visually improved organization and scanability)
- [#1417](https://gitlab.com/meltano/meltano/issues/1417) Update SCSS variable usage in components for SSOT styling
- [#1408](https://gitlab.com/meltano/meltano/issues/1408) Updated date and time displays to be human-friendly (`moment.js`)
- [#1268](https://gitlab.com/meltano/meltano/issues/1268) Remove Transform step from UI (Create Schedule still allows choosing "Skip" or "Only" but will intelligently default to "Skip" or "Run")

## 1.11.0 - (2019-12-09)

---

### New

- [#1361](https://gitlab.com/meltano/meltano/issues/1361) Add `kind: hidden` to `discovery.yml` so certain connector settings can validate with a default `value` but remain hidden from the user for improved UX

### Changes

- [#1389](https://gitlab.com/meltano/meltano/issues/1389) Temporary Profiles feature removal (conditionally removed if 2+ profiles not already created so existing users can continue using multiple profiles if created)
- [#1373](https://gitlab.com/meltano/meltano/issues/1373) Update MeltanoData deletion process with 1Password

### Fixes

- [#1401](https://gitlab.com/meltano/meltano/issues/1401) Fix double instance of self hosted CTA on desktop sites

## 1.10.2 - (2019-12-06)

---

### Changes

- [#1371](https://gitlab.com/meltano/meltano/issues/1371) Provide more specific instructions for Google Analytics configuration
- [#1381](https://gitlab.com/meltano/meltano/issues/1381) Update the default directory for client_secrets.json for the Google Analytics Extractor to be located under the extract/ directory and not the project's root.
- [#1345](https://gitlab.com/meltano/meltano/issues/1345) Update the documentation for the [Salesforce Extractor](https://www.meltano.com/plugins/extractors/salesforce.html) to contain additional information on Security Tokens
- [#1383](https://gitlab.com/meltano/meltano/issues/1383) Add CTA for hosted solution signup to navigation

### Fixes

- [#1379](https://gitlab.com/meltano/meltano/issues/1379) Fix an issue with Airflow scheduling too many jobs.
- [#1386](https://gitlab.com/meltano/meltano/issues/1386) Fix connector modal clipping issue where small browser heights prevented accessing the "Save" area

### Breaks

## 1.10.1 - (2019-12-05)

---

### Changes

- [#1373](https://gitlab.com/meltano/meltano/issues/1373) Update MeltanoData deletion process with 1Password
- [#1373](https://gitlab.com/meltano/meltano/issues/1373) Update Analyze dropdown as scrollable to better display model CTAs (scrollable dropdown vs. scrolling entire page)

### Fixes

- [#1373](https://gitlab.com/meltano/meltano/issues/1373) Fix formatting on custom containers in MeltanoData guide

## 1.10.0 - (2019-12-04)

---

### New

- [#1343](https://gitlab.com/meltano/meltano/issues/1343) Add current Meltano version to main navigation

### Changes

- [#1358](https://gitlab.com/meltano/meltano/issues/1358) Update MeltanoData guide with maintenance and debugging instructions
- [#1337](https://gitlab.com/meltano/meltano/issues/1337) Add CTA to installations for free hosted dashboards
- [#1365](https://gitlab.com/meltano/meltano/issues/1365) Add process for deleting meltanodata instances
- [#1340](https://gitlab.com/meltano/meltano/issues/1340) Update connector settings UI to communicate the required status of each setting
- [#1357](https://gitlab.com/meltano/meltano/issues/1357) Update LogModal Analyze CTAs so Analyze can preselect the correct loader for a given analysis

### Fixes

- [#1364](https://gitlab.com/meltano/meltano/issues/1364) Fix instructions to SSH into MeltanoData.com instance

## 1.9.1 - (2019-12-04)

---

### Fixes

- [#1355](https://gitlab.com/meltano/meltano/issues/1355) Upgrade version of `discovery.yml` so that not upgraded Meltano instances with a pre v1.9.0 Meltano version do not break.

## 1.9.0 - (2019-12-03)

---

### New

- [marketing#103](https://gitlab.com/meltano/meltano-marketing/issues/103) Add Google Site Verification token to site
- [#1346](https://gitlab.com/meltano/meltano/issues/1346) Add new tutorial for using FileZilla with a Meltano project
- [#1292](https://gitlab.com/meltano/meltano/issues/1292) Add guide for setting up Meltano projects on meltanodata.com

### Changes

- [#1341](https://gitlab.com/meltano/meltano/issues/1341) Various `discovery.yml` and connector configuration UI updates to improve UX.
- [#1341](https://gitlab.com/meltano/meltano/issues/1341) Updated documentation to communicate the various optional settings of a connector

### Fixes

- [#1334](https://gitlab.com/meltano/meltano/issues/1334) Fix automatic population of airflow.cfg after installation
- [#1344](https://gitlab.com/meltano/meltano/issues/1344) Fix an ELT automatic discovery error when running Meltano on Python3.6

## 1.8.0 - (2019-12-02)

---

### New

- [#764](https://gitlab.com/meltano/meltano/issues/764) Add plugin profiles to enable multiple configurations for extractors
- [#1081](https://gitlab.com/meltano/meltano/issues/1081) Add ability to delete data pipelines
- [#1217](https://gitlab.com/meltano/meltano/issues/1217) Add "Test Connection" button to validate connection settings prior to ELT runs
- [#1236](https://gitlab.com/meltano/meltano/issues/1236) Add contextual Analyze CTAs in the Job Log UI
- [#1271](https://gitlab.com/meltano/meltano/issues/1271) Add labels in discovery.yml for easy brand definition

### Changes

- [#1323](https://gitlab.com/meltano/meltano/issues/1323) Add CTA to send users to Typeform to provide info for setting up a hosted dashboard

- [#1323](https://gitlab.com/meltano/meltano/issues/1323) Add CTA to send users to Typeform to provide info for setting up a hosted dashboard
- [#1271](https://gitlab.com/meltano/meltano/issues/1271) Improve messaging on tap and target settings modals
- [#1226](https://gitlab.com/meltano/meltano/issues/1226) Update Pipelines main navigation link to show all data pipeline schedules if that step has been reached
- [#1323](https://gitlab.com/meltano/meltano/issues/1323) Add CTA to send users to Typeform to provide info for setting up a hosted dashboard
- [#1271](https://gitlab.com/meltano/meltano/issues/1271) Improve messaging on tap and target settings modals
- [#1246](https://gitlab.com/meltano/meltano/issues/1246) Update the [Salesforce API + Postgres](https://www.meltano.com/tutorials/salesforce-and-postgres.html) Tutorial to use Meltano UI for setting up the Extractor and Loader, running the ELT pipeline and analyzing the results.

- [#1225](https://gitlab.com/meltano/meltano/issues/1225) Update dbt docs link to be conditional so the user doesn't experience 404s

## 1.7.2 - (2019-11-26)

---

### Fixes

- [#1318](https://gitlab.com/meltano/meltano/merge_requests/1318/) Pin dbt version to `v0.14.4` to address Meltano Transformation failing when using dbt `v0.15.0`

## 1.7.1 - (2019-11-25)

---

### Fixes

- [#1184](https://gitlab.com/meltano/meltano/merge_requests/1184/) Fix `contextualModels` implementation for contextual CTAs in Job Log modal

## 1.7.0 - (2019-11-25)

---

### New

- [#1236](https://gitlab.com/meltano/meltano/issues/1236) Add contextual Analyze CTAs in the Job Log UI

### Fixes

- [#1298](https://gitlab.com/meltano/meltano/issues/1298) Let default entity selection be configured in discovery.yml under `select`
- [#1298](https://gitlab.com/meltano/meltano/issues/1298) Define default entity selection for tap-salesforce
- [#1304](https://gitlab.com/meltano/meltano/issues/1304) Fix Meltano subprocess fetching large catalogs (e.g. for Salesforce) getting stuck do to the subprocess' stderr buffer filling and the process getting deadlocked.

## 1.6.0 - (2019-11-18)

---

### New

- [#1235](https://gitlab.com/meltano/meltano/issues/1235) Add help link button in the app
- [#1285](https://gitlab.com/meltano/meltano/issues/1285) Add link to YouTube guidelines for release instructions
- [#1277](https://gitlab.com/meltano/meltano/issues/1277) Move sections that don't apply to outside contributors from Contributing and Roadmap docs to Handbook: Release Process, Release Schedule, Demo Day, Speedruns, DigitalOcean Marketplace

### Changes

- [#1257](https://gitlab.com/meltano/meltano/issues/1257) Prevent modified logo file upon each build
- [#1289](https://gitlab.com/meltano/meltano/issues/1289) Dismiss all modals when using the escape key
- [#1282](https://gitlab.com/meltano/meltano/issues/1282) Remove Entity Selection from the UI (still available in CLI) and default to "All" entities for a given data source
- [#1303](https://gitlab.com/meltano/meltano/issues/1303) Update the configuration options for the Salesforce Extractor to only include relevant properties. Remove properties like the client_id that were not used for username/password authentication.
- [#1308](https://gitlab.com/meltano/meltano/issues/1308) Update the configuration options for the Marketo Extractor to use a Start Date instead of a Start Time.

### Fixes

- [#1297](https://gitlab.com/meltano/meltano/issues/1297) Get actual latest ELT job log by sorting matches by creation time with nanosecond resolution
- [#1297](https://gitlab.com/meltano/meltano/issues/1297) Fix pipeline failure caused by jobs that require true concurrency being executed on CI runners that don't

## 1.5.0 - (2019-11-11)

---

### New

- [#1222](https://gitlab.com/meltano/meltano/issues/1222) Include static application security testing (SAST) in the pipeline
- [#1164](https://gitlab.com/meltano/meltano/issues/1164) Add "transform limitations" message to Transform UI
- [#1272](https://gitlab.com/meltano/meltano/issues/1272) Add Vuepress plugin to generate a sitemap on website build
- [meltano-marketing#89](https://gitlab.com/meltano/meltano-marketing/issues/89) Adds basic title and meta descriptions to all public-facing website & documentation pages.

### Changes

- [#1239](https://gitlab.com/meltano/meltano/issues/1239) Update header buttons layout on small viewports
- [#1019](https://gitlab.com/meltano/meltano/issues/1019) Automatically update package.json file versions
- [#1253](https://gitlab.com/meltano/meltano/issues/1253) Do not allow `meltano` command invocation without any argument
- [#1192](https://gitlab.com/meltano/meltano/issues/1192) Improve helper notes associated with each Extract, Load, and Transform step to better communicate the purpose of each
- [#1201](https://gitlab.com/meltano/meltano/issues/1201) Improved "Auto Advance" messaging regarding Entity Selection. We also doubled the default toast time to improve likelihood of reading feedback.
- [#1191](https://gitlab.com/meltano/meltano/issues/1191) update Google Analytics extractor documentation to explain how to set up the Google Analytics API, and remove duplicate instructions from the [Google Analytics API + Postgres tutorial](http://meltano.com/tutorials/google-analytics-with-postgres.html#prerequisites)
- [#1199](https://gitlab.com/meltano/meltano/issues/1199) Add example and sample CSV files to the CSV extractor documentation
- [#1247](https://gitlab.com/meltano/meltano/issues/1247) Update the [Loading CSV Files to a Postgres Database](https://www.meltano.com/tutorials/csv-with-postgres.html) Tutorial to use Meltano UI for setting up the Extractor and Loader, running the ELT pipeline and analyzing the results. Also provide all the files used in the tutorial (transformations, models, etc) as downloadable files.
- [#1279] Revise ["Roadmap" section](https://meltano.com/docs/roadmap.html) of the docs with clarified persona, mission, vision, and re-order content
- [#1134](https://gitlab.com/meltano/meltano/issues/1134) Update the [GitLab API + Postgres](https://www.meltano.com/tutorials/gitlab-and-postgres.html). Include video walk-through and update the end to end flow to only use Meltano UI.
- [#95](https://gitlab.com/meltano/meltano-marketing/issues/95) Update the DigitalOcean CTA to go to the public directory page for the Meltano droplet
- [#1270](https://gitlab.com/meltano/meltano/issues/1270) Main navigation "Pipeline" to "Pipelines" to reinforce multiple vs. singular (conflicts a bit with the verb approach of the other navigation items but we think it's worth it for now)
- [#1240](https://gitlab.com/meltano/meltano/issues/1240) Provide clarity around how Airflow can be used directly in documentation and UI
- [#1263](https://gitlab.com/meltano/meltano/issues/1263) Document lack of Windows support and suggest WSL, Docker

### Fixes

- [#1259](https://gitlab.com/meltano/meltano/issues/1259) Fix `meltano elt` not properly logging errors happening in the ELT process
- [#1183](https://gitlab.com/meltano/meltano/issues/1183) Fix a race condition causing the `meltano.yml` to be empty in some occurence
- [#1258](https://gitlab.com/meltano/meltano/issues/1258) Fix format of custom extractor's capabilities in meltano.yml
- [#1215](https://gitlab.com/meltano/meltano/issues/1215) Fix intercom documentation footer overlap issue.
- [#1215](https://gitlab.com/meltano/meltano/issues/1215) Fix YouTube iframes to be responsive (resolves unwanted side-effect of horizontal scrollbar at mobile/tablet media queries)

## 1.4.0 - (2019-11-04)

---

### New

- [#1208](https://gitlab.com/meltano/meltano/issues/1208) Add description to `Plugin` definition and updated `discovery.yml` and UI to consume it
- [#1195](https://gitlab.com/meltano/meltano/issues/1195) Add temporary message in configuration communicating their global nature until "Profiles" are implemented
- [#1245](https://gitlab.com/meltano/meltano/issues/1245) Add detailed information on the documentation about events tracked by Meltano when Anonymous Usage Data tracking is enabled.
- [#1228](https://gitlab.com/meltano/meltano/issues/1228) Add preselections of the first column and aggregate of base table to initialize Analyze with data by default.

### Changes

- [#1244](https://gitlab.com/meltano/meltano/issues/1244) Add instructions on how to deactivate a virtual environment
- [#1082](https://gitlab.com/meltano/meltano/issues/1082) Meltano will now enable automatically DAGs created in Airflow
- [#1231](https://gitlab.com/meltano/meltano/issues/1231) Update CLI output during project initialization
- [#1126](https://gitlab.com/meltano/meltano/issues/1126) Minor UI updates to improve clarity around Schedule step and Manual vs Orchestrated runs
- [#1210](https://gitlab.com/meltano/meltano/issues/1210) Improved SQLite loader configuration context (name and description)
- [#1185](https://gitlab.com/meltano/meltano/issues/1185) Remove majority of unimplemented placeholder UI buttons
- [#1166](https://gitlab.com/meltano/meltano/issues/1166) Clarify in documentation that plugin configuration is stored in the `.meltano` directory, which is in `.gitignore`.
- [#1200](https://gitlab.com/meltano/meltano/issues/1200) Link to new Getting Help documentation section instead of issue tracker where appropriate

- [#1227](https://gitlab.com/meltano/meltano/issues/1227) Update Notebook `MainNav` link to jump to our Jupyter Notebook docs

### Fixes

- [#1075](https://gitlab.com/meltano/meltano/issues/1075) Fix a bug that caused `target-csv` to fail.
- [#1233](https://gitlab.com/meltano/meltano/issues/1233) Fix the Design page failing to load a Design that has timeframes on the base table
- [#1187](https://gitlab.com/meltano/meltano/issues/1187) Updated configuration to support `readonly` kind to prevent unwanted editing
- [#1187](https://gitlab.com/meltano/meltano/issues/1187) Updated configuration to setting resets to prevent unwanted editing
- [#1187](https://gitlab.com/meltano/meltano/issues/1187) Updated configuration to conditionally reset certain settings to prevent unwanted editing
- [#1187](https://gitlab.com/meltano/meltano/issues/1187) Updated configuration to prevent unwanted editing until we handle this properly with role-based access control
- [#1187](https://gitlab.com/meltano/meltano/issues/1187) Updated certain connector configuration settings with a `readonly` flag to prevent unwanted editing in the UI. This is temporary and will be removed when we handle this properly with role-based access control.
- [#1198](https://gitlab.com/meltano/meltano/issues/1198) Fix "More Info." link in configuration to properly open a new tab via `target="_blank"`

- [#1229](https://gitlab.com/meltano/meltano/issues/1229) Improve extractor schema autodiscovery error messages and don't attempt autodiscovery when it is known to not be supported, like in the case of tap-gitlab
- [#1207](https://gitlab.com/meltano/meltano/issues/1207) Updated all screenshots in Getting Started Guide to reflect the most current UI

## 1.3.0 - (2019-10-28)

---

### New

- [#991](https://gitlab.com/meltano/meltano/issues/991) Add e2e tests for simple sqlite-carbon workflow
- [#1103](https://gitlab.com/meltano/meltano/issues/1103) Add Intercom to Meltano.com to interact with our users in real-time
- [#1130](https://gitlab.com/meltano/meltano/issues/1130) Add Tutorial for extracting data from Google Analytics and loading the extracted data to Postgres
- [#1168](https://gitlab.com/meltano/meltano/issues/1168) Speedrun video added to home page and new release issue template
- [#1182](https://gitlab.com/meltano/meltano/issues/1182) Add `null`able date inputs so optional dates aren't incorrectly required in validation
- [#1169](https://gitlab.com/meltano/meltano/issues/1169) Meltano now generates the dbt documentation automatically

### Changes

- [!1061](https://gitlab.com/meltano/meltano/merge_requests/1061) Update the Getting Started Guide and the Meltano.com documentation with the new UI and information about job logging and how to find the most recent run log of a pipeline.
- [#1213](https://gitlab.com/meltano/meltano/issues/1213) Add VuePress use and benefits to documentation
- [#922](https://gitlab.com/meltano/meltano/issues/922) Document the importance of transformations and how to get started
- [#1167](https://gitlab.com/meltano/meltano/issues/1167) Iterate on docs to improve readability and content updates

### Fixes

- [#1173](https://gitlab.com/meltano/meltano/issues/1173) Fix `sortBy` drag-and-drop bug in Analyze by properly using `tryAutoRun` vs. `runQuery`
- [#1079](https://gitlab.com/meltano/meltano/issues/1079) `meltano elt` will now run in isolation under `.meltano/run/elt`
- [#1204](https://gitlab.com/meltano/meltano/issues/1204) move project creation steps out of the local installation section of the docs and into the Getting Started Guide
- [#782](https://gitlab.com/meltano/meltano/issues/782) Update timeframe label and fix timeframe attributes to properly display in the Result Table

## 1.2.1 - (2019-10-22)

---

### New

- [#1123](https://gitlab.com/meltano/meltano/issues/1123) Add first-class "Submit Issue" CTA to help expedite resolution when a running job fails. Also updated the "Log" CTA in the Pipelines UI to reflect a failed state.

### Fixes

- [#1172](https://gitlab.com/meltano/meltano/issues/1172) Fix analytics issue related to app version

## 1.2.0 - (2019-10-21)

---

### New

- [#1121](https://gitlab.com/meltano/meltano/issues/1121) Add ability to configure listen address of Meltano and Airflow
- [#1022](https://gitlab.com/meltano/meltano/issues/1022) Add "Autorun Query" toggle and persist the user's choice across sessions
- [#1060](https://gitlab.com/meltano/meltano/issues/1060) Auto advance to Job Log from Pipeline Schedule creation
- [#1111](https://gitlab.com/meltano/meltano/issues/1111) Auto advance to Loader installation step when an extractor lacks entity selection

### Changes

- [#1013](https://gitlab.com/meltano/meltano/issues/1013) Toast initialization and analytics initialization cleanup

### Fixes

- [#1050](https://gitlab.com/meltano/meltano/issues/1050) Fix a bug where the Job log would be created before the `transform` are run.
- [#1122](https://gitlab.com/meltano/meltano/issues/1122) `meltano elt` will now properly run when using `target-snowflake`.
- [#1159](https://gitlab.com/meltano/meltano/issues/1159) Minor UI fixes (proper `MainNav` Model icon active color during Analyze route match & "Run" auto query related cleanup) and `...NameFromRoute` refactor renaming cleanup

## 1.1.0 - (2019-10-16)

---

### New

- [#1106](https://gitlab.com/meltano/meltano/issues/1106) Add description metadata to the GitLab extractor's Ultimate License configuration setting
- [#1057](https://gitlab.com/meltano/meltano/issues/1057) Auto advance to Entity Selection when an extractor lacks configuration settings
- [#51](https://gitlab.com/meltano/meltano-marketing/issues/51) Update Google Analytics to track `appVersion`, custom `projectId`, and to properly use the default `clientId`. The CLI also now uses `client_id` to differentiate between a CLI client id (not versioned) and the project id (versioned).
- [#1012](https://gitlab.com/meltano/meltano/issues/1012) Add intelligent autofocus for improved UX in both Extractor and Loader configuration
- [#758](https://gitlab.com/meltano/meltano/issues/758) Update 'meltano permissions' to add --full-refresh command to revoke all privileges prior to granting
- [#1113](https://gitlab.com/meltano/meltano/issues/1113) Update 'meltano permissions' to have the ability to find all schemas matching a partial name such as `snowplow_*`
- [#1114](https://gitlab.com/meltano/meltano/issues/1114) Update 'meltano permissions' to include the OPERATE privilege for Snowflake warehouse

### Changes

- Compress meltano-logo.png
- [#1080](https://gitlab.com/meltano/meltano/issues/1080) Temporarily disable Intercom until userId strategy is determined
- [#1058](https://gitlab.com/meltano/meltano/issues/1058) Updated the selected state of grouped buttons to fill vs. stroke. Updated the docs to reflect the reasoning to ensure consistency in Meltano's UI visual language
- [#1068](https://gitlab.com/meltano/meltano/issues/1068) Replace dogfooding term in docs to speedrun
- [#1101](https://gitlab.com/meltano/meltano/issues/1101) Add new tour video to home page
- [#1101](https://gitlab.com/meltano/meltano/issues/1101) Update design to improve readability and contrast
- [#1115](https://gitlab.com/meltano/meltano/issues/1115) Update 'meltano permissions' to not require an identially named role for a given user

### Fixes

- [#1120](https://gitlab.com/meltano/meltano/issues/1120) Fix a concurrency bug causing `meltano select` to crash.
- [#1086](https://gitlab.com/meltano/meltano/issues/1086) Fix a concurrency issue when the `meltano.yml` file was updated.
- [#1112](https://gitlab.com/meltano/meltano/issues/1112) Fix the "Run" button to improve UX by properly reflecting the running state for auto-running queries
- [#1023](https://gitlab.com/meltano/meltano/issues/1023) Fix last vuex mutation warning with editable `localConfiguration` clone approach

### Breaks

## 1.0.1 - (2019-10-07)

---

### Fixes

- Patch technicality due to PyPi limitation (v1 already existed from a publish mistake seven+ months ago) with needed changelog New/Changes/Fixes section headers

## 1.0.0 - (2019-10-07)

---

### New

- [#1020](https://gitlab.com/meltano/meltano/issues/1020) Update Command Line Tools documentation to reflect a standard format with opportunities for improvement in the future
- [#524](https://gitlab.com/meltano/meltano/issues/524) There is a new Plugins section on the site to contain all ecosystem related libraries (i.e., extractors, loaders, etc.)

### Changes

- [#1087](https://gitlab.com/meltano/meltano/issues/1087) Fix `meltano select` not seeding the database when run as the first command.
- [#1090](https://gitlab.com/meltano/meltano/issues/1090) Update the namespace for all plugins. Also the default schema used will go back to including the `tap_` prefix to avoid conflicts with existing schemas (e.g. a local `gitlab` or `salesforce` schema). This also fixes `tap-csv` and `tap-google-analytics` not properly working after the latest Meltano release.
- [#1047](https://gitlab.com/meltano/meltano-marketing/issues/1047) Fix a bug where some configuration values were not redacted

### Fixes

### Breaks

- [#1085](https://gitlab.com/meltano/meltano/issues/1085) Fix Analyze model dropdown to properly reflect installed `models`
- [#1089](https://gitlab.com/meltano/meltano/issues/1089) Properly re-initialize the Analyze page after a new analysis is selected during an existing analysis (this issue surfaced due to the recent Analyze dropdown CTAs addition which enables an analysis change during an existing one)
- [#1092](https://gitlab.com/meltano/meltano/issues/1092) Fix async condition so the design store's `defaultState` is properly applied before loading a new design via `initializeDesign`

## 0.44.1 - (2019-10-03)

---

### New

- [#51](https://gitlab.com/meltano/meltano-marketing/issues/51) Add Google Analytics tracking acknowledgment in the UI
- [#926](https://gitlab.com/meltano/meltano/issues/926) Add step-by-step intructions for using the DigitalOcean one-click installer
- [#1076](https://gitlab.com/meltano/meltano/issues/1076) Enable Log button in pipelines UI after route change or hard refresh if a matching log exists
- [#1067](https://gitlab.com/meltano/meltano/issues/1067) Add Model landing page and update Analyze main navigation to a dropdown displaying the various analysis CTAs associated with each model
- [#1080](https://gitlab.com/meltano/meltano/issues/1080) Add live chat support on Meltano.com website using Intercom.io

### Changes

- [#1069](https://gitlab.com/meltano/meltano/issues/1069) Meltano will now use the schedule's name to run incremental jobs
- [#926](https://gitlab.com/meltano/meltano/issues/926) Move manual DigitalOcean Droplet configuration instructions to advanced tutorials
- Collapse Installation docs into a single section

### Fixes

- [#1071](https://gitlab.com/meltano/meltano/issues/1071) Fix `rehydratePollers` so the UI reflects running jobs after a hard refresh or route change (this surfaced from the recent [!963](https://gitlab.com/meltano/meltano/merge_requests/963) change)
- [#1075](https://gitlab.com/meltano/meltano/issues/1075) Fix an issue where `meltano elt` would fail when a previous job was found

## 0.44.0 - (2019-09-30)

---

### New

- [#950](https://gitlab.com/meltano/meltano/issues/950) Removed the Analyze connection configuration: Meltano will now infer connections out of each loader configuration.
- [#1002](https://gitlab.com/meltano/meltano/issues/1002) Analyze UI now displays the Topic's (analysis model's) description text if applicable
- [#1032](https://gitlab.com/meltano/meltano/issues/1032) Add 'Model' and 'Notebook' to main navigation to communicate that Meltano plans to empower users with modeling and notebooking functionality
- [#949](https://gitlab.com/meltano/meltano/issues/949) Add "Log" button and dedicated sub-UI for tracking an ELT run's status more granularly

- [#932](https://gitlab.com/meltano/meltano/issues/932) Meltano can now be upgraded from the UI directly.

### Changes

- [#1045](https://gitlab.com/meltano/meltano/issues/1045) Make it clear that 'meltano add' is not hanging while installing plugins
- [#1000](https://gitlab.com/meltano/meltano/issues/1000) Update Getting Started guide with updated screenshots and content
- [#854](https://gitlab.com/meltano/meltano/issues/854) Charts now use pretty labels rather than the ID
- [#1011](https://gitlab.com/meltano/meltano/issues/1011) Removed "Catch-up Date" in favor of default "Start Date" of extractor
- [#578](https://gitlab.com/meltano/meltano/issues/578) Remove support for `tap-zuora`.
- [#1002](https://gitlab.com/meltano/meltano/issues/1002) Update `discovery.yml` with explicit `kind: password` metadata (we infer and set input types of `password` as a safeguard, but the explicit setting is preferred)
- [#1049](https://gitlab.com/meltano/meltano/issues/1049) Change default `target-sqlite` database name to `warehouse` to not conflict with system database
- [#949](https://gitlab.com/meltano/meltano/issues/949) Update the way Meltano handles logs for ELT runs: Every elt run is logged in `.meltano/run/logs/{job_id}/elt_{timestamp}.log`. That allows Meltano to keep logs for multiple, or even concurrent, elt runs with the same `job_id`.
- [#949](https://gitlab.com/meltano/meltano/issues/949) Update "Create Pipeline" redirect logic based on the previous route being 'transforms' (this is a UX win setting up the user with the sub-UI for the next logical step vs. requiring a manual "Create" click)
- [#1051](https://gitlab.com/meltano/meltano/issues/1051) Automatically set SQLALCHEMY_DATABASE_URI config to system database URI

### Fixes

- [#1004](https://gitlab.com/meltano/meltano/issues/1004) Fix error when deselecting last attribute in Analyze
- [#1048](https://gitlab.com/meltano/meltano/issues/1048) Fix various actions that should have been mutations and did minor code convention cleanup
- [#1063](https://gitlab.com/meltano/meltano/issues/1063) Fix the "Explore" button link in Dashboards to properly account for the `namespace`

### Breaks

- [#1051](https://gitlab.com/meltano/meltano/issues/1051) Remove MELTANO_BACKEND e.a. in favor of --uri CLI option and MELTANO_DATABASE_URI env var
- [#1052](https://gitlab.com/meltano/meltano/issues/1052) Move system database into `.meltano` directory to indicate it is owned by the app and not supposed to be messed with directly by users

## 0.43.0 - (2019-09-23)

---

### New

- [#1014](https://gitlab.com/meltano/meltano/issues/1014) Meltano now logs all output from each `meltano elt` run in a log file that uses the unique job*id of the run. It can be found in `.meltano/run/logs/elt*{job_id}.log`.
- [#1014](https://gitlab.com/meltano/meltano/issues/1014) Meltano now logs all output from each `meltano elt` run in a log file that uses the unique job*id of the run. It can be found in `.meltano/run/logs/elt*{job_id}.log`.
- [#1014](https://gitlab.com/meltano/meltano/issues/1014) Meltano now logs all output from each `meltano elt` run in a log file that uses the unique `job_id` of the run. It can be found in `.meltano/run/logs/elt*{job_id}.log`.
- [#955](https://gitlab.com/meltano/meltano/issues/955) Establish baseline for demo day and how they should be run

### Changes

- [#891](https://gitlab.com/meltano/meltano/issues/891) Contributors can run webapp from root directory

### Fixes

- [#1005](https://gitlab.com/meltano/meltano/issues/1005) Fix installed plugins endpoints listing identically named plugins of different types under wrong type

## 0.42.1 - (2019-09-19)

---

### Changes

- [#987](https://gitlab.com/meltano/meltano/issues/987) Update routing to match labels (verbs vs. nouns) in effort to subtly reinforce action taking vs. solely "thing" management
- [#960](https://gitlab.com/meltano/meltano/issues/960) Improve UX by instantly displaying extractor and loader configuration UIs based on "Install" or "Configure" interaction as opposed to the prior delay (side effect of async `addPlugin`)
- [#996](https://gitlab.com/meltano/meltano/issues/996) Update conditional UI analytics stats tracking at runtime vs. build-time by sourcing state from the same backend `send_anonymous_usage_stats` flag

### Fixes

- [#992](https://gitlab.com/meltano/meltano/issues/992) Fix missing GA scripts
- [#989](https://gitlab.com/meltano/meltano/issues/989) Fix UI/UX documentation regarding recent removal of `view-header`
- [#994](https://gitlab.com/meltano/meltano/issues/994) Fix stale Pipelines Count in main navigation Pipeline badge
- [#999](https://gitlab.com/meltano/meltano/issues/999) Update yarn dependencies to resolve peer dependency warning
- [#1008](https://gitlab.com/meltano/meltano/issues/1008) Fix error on "Create Pipeline Schedule" modal when no plugins have been installed
- [#1015](https://gitlab.com/meltano/meltano/issues/1008) Support SQLite database name with and without '.db' extension
- [#1007](https://gitlab.com/meltano/meltano/issues/1007) Fix pipeline with failed job not being regarded as having completed
- [#998](https://gitlab.com/meltano/meltano/issues/998) Update Analyze UI with conditional loading indicator to prevent query generation prior to connection dialects being loaded (this solution is still useful for when inference supercedes our current manual dialect selection solution)
- [#1009](https://gitlab.com/meltano/meltano/issues/1009) Fix default ConnectorSettings validation to account for `false` (unchecked) checkbox values

### Breaks

## 0.42.0 - (2019-09-16)

---

### New

- [#976](https://gitlab.com/meltano/meltano/issues/976) Route changes will update page title in the web app

### Changes

- [Marketing #48](https://gitlab.com/meltano/meltano-marketing/issues/48) Update newsletter subscription links to redirect to our new newsletter [hosted by Substack](https://meltano.substack.com)

### Fixes

- [#965](https://gitlab.com/meltano/meltano/issues/965) Fix a regression that prevented the Meltano UI to reach the Meltano API when using an external hostname.
- [#986](https://gitlab.com/meltano/meltano/issues/986) Fix an issue where the Orchestration page would not show Airflow even when it was installed.
- [#969](https://gitlab.com/meltano/meltano/issues/969) Fix an issue where the Meltano Analyze connection would not respect the `port` configuration.
- [#964](https://gitlab.com/meltano/meltano/issues/964) Fix copy button overlap issue with top navigation
- [#970](https://gitlab.com/meltano/meltano/issues/970) Fix Meltano's m5o parser and compiler to properly namespace and isolate the definitions of different custom and packaged Topics.

## 0.41.0 - (2019-09-09)

---

### New

- [#980](https://gitlab.com/meltano/meltano/issues/980) Add Cypress for e2e testing pipeline
- [#579](https://gitlab.com/meltano/meltano/issues/579) Add `meltano schedule list` to show a project's schedules
- [#942](https://gitlab.com/meltano/meltano/issues/942) Add progress bars on various routes to improve UX feedback
- [#779](https://gitlab.com/meltano/meltano/issues/779) Add various UI polish details regarding iconography use, preloading feedback, breadcrumbs, container styling, navigation, and sub-navigation

### Changes

- [#906](https://gitlab.com/meltano/meltano/issues/906) `meltano ui` will now run in `production` per default

- [#942](https://gitlab.com/meltano/meltano/issues/942) Update Analyze Connections UI to match configuration-as-modal pattern for UX consistency regarding configuration
- [#779](https://gitlab.com/meltano/meltano/issues/779) Update all "This feature is queued..." temporary UI buttons to link to the Meltano repo issues page with a contextual search term

## 0.40.0 - (2019-09-04)

---

### New

- [#927](https://gitlab.com/meltano/meltano/issues/927) Document how to manually set up a Meltano Droplet on DigitalOcean

- [#916](https://gitlab.com/meltano/meltano/issues/916) Add Transform step as first-class and adjacent step to Extract and Load
- [#916](https://gitlab.com/meltano/meltano/issues/916) Improve Create Pipeline Schedule default selection UX by leveraging "ELT recents" concept
- [#936](https://gitlab.com/meltano/meltano/issues/936) Add "Refresh Airflow" button in Orchestrate to bypass route change or full-page refresh when iframe doesn't initially inflate as expected (this will likely be automated once the root cause is determined)
- [#899](https://gitlab.com/meltano/meltano/issues/899) Add deep linking improvements to reports and dashboards to better facilitate sharing
- [#899](https://gitlab.com/meltano/meltano/issues/899) Add "Edit" and "Explore" buttons to each report instance displayed in a dashboard to enable editing said report and exploring a fresh and unselected analysis of the same model and design
- [!546](https://gitlab.com/meltano/meltano/merge_requests/546) Add new Advanced Tutorial on how to Load CSV files to Postgres

### Changes

- [#909](https://gitlab.com/meltano/meltano/issues/909) Default names will be generated for Reports and Dashboards
- [#892](https://gitlab.com/meltano/meltano/issues/892) Improve experience for parsing Snowflake URL for ID by showing processing step
- [#935](https://gitlab.com/meltano/meltano/issues/935) Update Entity Selection to be nested in the Extract step so each ELT step is consecutive
- [#886](https://gitlab.com/meltano/meltano/issues/886) Add validation for grouping settings as the next iteration of improved form validation for generated connector settings

### Fixes

- [#931](https://gitlab.com/meltano/meltano/issues/931) Fix Analyze Connections identifier mismatch resulting from recent linting refactor
- [#919](https://gitlab.com/meltano/meltano/issues/919) Fix Airflow iframe automatic UI refresh
- [#937](https://gitlab.com/meltano/meltano/issues/937) Fix Chart.vue prop type error

## 0.39.0 - (2019-08-26)

---

### New

- [#838](https://gitlab.com/meltano/meltano/issues/838) Add indicator for speed run plugins
- [#870](https://gitlab.com/meltano/meltano/issues/870) Add global footer component in docs
- [#871](https://gitlab.com/meltano/meltano/issues/871) Add contributing link in footer of docs
- [#908](https://gitlab.com/meltano/meltano/issues/908) Add auto installation for Airflow Orchestrator for improved UX
- [#912](https://gitlab.com/meltano/meltano/issues/912) Auto run the ELT of a saved Pipeline Schedule by default
- [#907](https://gitlab.com/meltano/meltano/issues/907) Add auto select of "All" for Entities Selection step and removed the performance warning (a future iteration will address the "Recommended" implementation and the display of a resulting performance warning when "All" is selected and "Recommended" ignored)
- [#799](https://gitlab.com/meltano/meltano/issues/799) Standardized code conventions on the frontend and updated related documentation (issues related to further linting enforcement will soon follow)

### Changes

- [#838](https://gitlab.com/meltano/meltano/issues/838) Speed run plugins prioritized to top of the list
- [#896](https://gitlab.com/meltano/meltano/issues/896) Add documentation for how to do patch releases
- [#910](https://gitlab.com/meltano/meltano/issues/910) Update linting rules to enforce better standards for the frontend code base
- [#885](https://gitlab.com/meltano/meltano/issues/885) Add docs for all extractors and loaders
- [#885](https://gitlab.com/meltano/meltano/issues/885) All plugin modal cards show docs text if they have docs
- [#733](https://gitlab.com/meltano/meltano/issues/733) Improve error feedback to be more specific when plugin installation errors occur

### Fixes

- [#923](https://gitlab.com/meltano/meltano/issues/923) Fix contributing release docs merge conflict issue

## 0.38.0 - (2019-08-21)

---

### New

- [#746](https://gitlab.com/meltano/meltano/issues/746) Add CTA to specific dashboard in "Add to Dashboard" sub-UI
- [#746](https://gitlab.com/meltano/meltano/issues/746) Add toast feedback on success, update, or error for schedules, reports, and dashboards
- [#814](https://gitlab.com/meltano/meltano/issues/814) Install Airflow via the Orchestration UI (we may do this in the background automatically in the future)

### Changes

- [#901](https://gitlab.com/meltano/meltano/issues/901) Update entities plugins to be alphabetically sorted for consistency with extractors ordering

### Fixes

- [#746](https://gitlab.com/meltano/meltano/issues/746) Prevent duplicate schedule, report, and dashboard creation if there is an existing item
- [#976](https://gitlab.com/meltano/meltano/issues/900) Fix fallback v976e Route changes will update page title in the web appfor Iso8601 dates/times
- [#903](https://gitlab.com/meltano/meltano/issues/903) Fix columns display issue for the base table in Analyze

### Breaks

## 0.37.2 - (2019-08-19)

---

### Fixes

- [#894](https://gitlab.com/meltano/meltano/issues/894) Fix issue with static asset paths

## 0.37.1 - (2019-08-19)

---

### Fixes

- [#894](https://gitlab.com/meltano/meltano/issues/894) Fix build issues with new Vue CLI 3 build process

## 0.37.0 - (2019-08-19)

---

### New

- [#763](https://gitlab.com/meltano/meltano/issues/763) Add inference to auto install related plugins after a user installs a specific extractor
- [#867](https://gitlab.com/meltano/meltano/issues/867) Add fallback values (if they aren't set in the `discovery.yml`) for `start date`, `start time`, and `end date` for all connectors so the user has potentially one less interaction to make per connector configuration

### Changes

- [#342](https://gitlab.com/meltano/meltano/issues/342) Swap UI app directory "webapp" and upgrade to Vue CLI 3
- [#882](https://gitlab.com/meltano/meltano/issues/882) Update navigation and subnavigation labels to verbs vs. nouns to inspire action and productivity when using the UI
- [#700](https://gitlab.com/meltano/meltano/issues/700) Update documentation to remove "\$" and trim spaces to make CLI command copy/paste easier
- [#878](https://gitlab.com/meltano/meltano/issues/878) Write a [tutorial to help users get started with PostgreSQL](http://www.meltano.com/docs/loaders.html#postgresql-database)
- [#883](https://gitlab.com/meltano/meltano/issues/883) Break Extractors and Loaders sections out in the docs
- [#889](https://gitlab.com/meltano/meltano/issues/889) Allow for githooks to lint on commit
- [#835](https://gitlab.com/meltano/meltano/issues/835) Pipeline name in Schedule creation will have an automatic default

### Fixes

- [#872](https://gitlab.com/meltano/meltano/issues/872) Updated `tap-marketo` and `tap-stripe` to leverage password input type while also improving the input type password fallback
- [#882](https://gitlab.com/meltano/meltano/issues/882) Fix recent minor regression regarding `Dashboard` routing
- [#858](https://gitlab.com/meltano/meltano/issues/858) Fix `job_state` bug so that ELT run status polling can properly resume as expected
- [#890](https://gitlab.com/meltano/meltano/issues/890) Fix implementation of default configuration setting to use less code

## 0.36.0 - (2019-08-12)

---

### New

- [#793](https://gitlab.com/meltano/meltano/issues/793) Add introduction module to Connector Settings to allow for helper text as far as signup and documentation links
- [#796](https://gitlab.com/meltano/meltano/issues/796) Add dropdown option to Connector Settings to allow for more defined UI interactions
- [#802](https://gitlab.com/meltano/meltano/issues/802) Add support for Query Filters over columns that are not selected
- [#855](https://gitlab.com/meltano/meltano/issues/855) Add empty state to Dashboards and cleaned up styling for consistency with Analyze's layout
- [#856](https://gitlab.com/meltano/meltano/issues/856) Add contextual information to the Analyze Connection UI to aid user understanding
- [#800](https://gitlab.com/meltano/meltano/issues/800) Add save success feedback for connectors, entities, and connections
- [#817](https://gitlab.com/meltano/meltano/issues/817) Add [Meltano explainer video](https://www.youtube.com/watch?v=2Glsf89WQ5w) to the front page of Meltano.com

### Changes

- [#794](https://gitlab.com/meltano/meltano/issues/794) Update Snowflake fields to have descriptions and utilize tooltip UI
- [#853](https://gitlab.com/meltano/meltano/issues/853) Improve UX for multi-attribute ordering (wider sub-UI for easier reading, clear drop target, and clearer drag animation for reenforcing sorting interaction)
- [#735](https://gitlab.com/meltano/meltano/issues/735) Update Entities UI to only display entity selection "Configure" CTAs for installed (vs. previously all) extractors
- [#548](https://gitlab.com/meltano/meltano/issues/548) Update Meltano mission, vision and path to v1 on [roadmap page](https://meltano.com/docs/roadmap.html) of Meltano.com
- [#824](https://gitlab.com/meltano/meltano/issues/824) Update `meltano select` to use the unique `tap_stream_id` instead of the `stream` property for filtering streams. This adds support for taps with multiple streams with the same name, like, for example, the ones produced by `tap-postgres` when tables with the same name are defined in different schemas.
- [#842](https://gitlab.com/meltano/meltano/issues/842) Collapse Deployment section in the docs to be under [Installation](https://meltano.com/developer-tools/self-hosted-installation.html)

### Fixes

- [#855](https://gitlab.com/meltano/meltano/issues/855) Fix bug that duplicated a dashboard's `reportIds` that also prevented immediate UI feedback when reports were toggled (added or removed) from a dashboard via Analyze's "Add to Dashboard" dropdown
- [#851](https://gitlab.com/meltano/meltano/issues/851) Fix report saving and loading to work with filters and sortBy ordering
- [#852](https://gitlab.com/meltano/meltano/issues/852) Update Scheduling UI to have "Run" button at all times vs conditionally to empower users to run one-off ELT pipelines even if Airflow is installed
- [#852](https://gitlab.com/meltano/meltano/issues/852) Update Scheduling UI "Interval" column with CTA to install Airflow while communicating why via tooltip
- [#852](https://gitlab.com/meltano/meltano/issues/852) Fix initial Orchestration page hydration to properly reflect Airflow installation status
- [#831](https://gitlab.com/meltano/meltano/issues/831) Update `meltano elt` to exit with 1 and report dbt's exit code on an error message when dbt exits with a non-zero code.
- [#857](https://gitlab.com/meltano/meltano/issues/857) Update PluginDiscoveryService to use the cached `discovery.yml` when Meltano can not connect to `meltano.com` while trying to fetch a fresh version of the discovery file.
- [#850](https://gitlab.com/meltano/meltano/issues/850) Fix entities response so entities display as expected (as assumed this simple fix was due to our recent interceptor upgrade)
- [#800](https://gitlab.com/meltano/meltano/issues/800) Fix connector and connection settings to display saved settings by default while falling back and setting defaults if applicable

## 0.35.0 - (2019-08-05)

---

### New

- [!781](https://gitlab.com/meltano/meltano/merge_requests/781) Add new Advanced Tutorial on how to use tap-postgres with Meltano
- [#784](https://gitlab.com/meltano/meltano/issues/784) Add multiple attribute ordering with drag and drop ordering in the UI

### Changes

- [#784](https://gitlab.com/meltano/meltano/issues/784) As part of multiple attribute sorting and keeping the attributes and results sub-UIs in sync, we know autorun queries based on user interaction after the initial explicit "Run" button interaction

## 0.34.2 - (2019-08-01)

---

### Fixes

- [#821](https://gitlab.com/meltano/meltano/issues/821) Fix `meltano config` not properly loading settings defined in the `meltano.yml`
- [#841](https://gitlab.com/meltano/meltano/issues/841) Fix a problem when model names were mangled by the API

## 0.34.1 - (2019-07-30)

---

### Fixes

- [#834](https://gitlab.com/meltano/meltano/issues/834) Fixed a problem with the Meltano UI not having the proper API URL set

## 0.34.0 - (2019-07-29)

---

### New

- [#757](https://gitlab.com/meltano/meltano/issues/757) Update 'meltano permissions' to add support for GRANT ALL and FUTURE GRANTS on tables in schemas
- [#760](https://gitlab.com/meltano/meltano/issues/760) Update 'meltano permissions' to add support for granting permissions on VIEWs
- [#812](https://gitlab.com/meltano/meltano/issues/812) `meltano ui` will now stop stale Airflow workers when starting
- [#762](https://gitlab.com/meltano/meltano/issues/762) Added run ELT via the UI (manages multiple and simultaneous runs)
- [#232](https://gitlab.com/meltano/meltano/issues/232) Meltano now bundles Alembic migrations to support graceful database upgrades

### Changes

- [#828](https://gitlab.com/meltano/meltano/issues/828) Docker installation instructions have been dogfooded, clarified, and moved to Installation section
- [#944](https://gitlab.com/meltano/meltano/issues/944) Update the Transform step's default to "Skip"

### Fixes

- [#807](https://gitlab.com/meltano/meltano/issues/807) Fix filter input validation when editing saved filters
- [#822](https://gitlab.com/meltano/meltano/issues/822) Fix pipeline schedule naming via slugify to align with Airflow DAG naming requirements
- [#820](https://gitlab.com/meltano/meltano/issues/820) Fix `meltano select` not properly connecting to the system database
- [#787](https://gitlab.com/meltano/meltano/issues/787) Fix results sorting to support join tables
- [#832](https://gitlab.com/meltano/meltano/issues/832) Fix schedule creation endpoint to return properly typed response (this became an issue as a result of our recent case conversion interceptor)
- [#819](https://gitlab.com/meltano/meltano/issues/819) Running the Meltano UI using gunicorn will properly update the system database

## 0.33.0 - (2019-07-22)

---

### New

- [#788](https://gitlab.com/meltano/meltano/issues/788) Reydrate filters in Analyze UI after loading a saved report containing filters

### Changes

- [#804](https://gitlab.com/meltano/meltano/issues/804) Connection set in the Design view are now persistent by Design

### Fixes

- [#788](https://gitlab.com/meltano/meltano/issues/788) Properly reset the default state of the Analyze UI so stale results aren't displayed during a new analysis
- [!806](https://gitlab.com/meltano/meltano/merge_requests/806) Fix filters editing to prevent input for `is_null` and `is_not_null` while also ensuring edits to existing filter expressions types adhere to the same preventitive input.
- [#582](https://gitlab.com/meltano/meltano/issues/582) Remove the `export` statements in the default `.env` initialized by `meltano init`.
- [#816](https://gitlab.com/meltano/meltano/issues/816) Fix `meltano install` failing when connections where specified in the `meltano.yml`
- [#786](https://gitlab.com/meltano/meltano/issues/786) Fixed an issue with the SQL engine would mixup table names with join/design names
- [#808](https://gitlab.com/meltano/meltano/issues/808) Fix filter aggregate value with enforced number via `getQueryPayloadFromDesign()` as `input type="number"` only informs input keyboards on mobile, and does not enforce the Number type as expected

## 0.32.2 - (2019-07-16)

---

### New

- [#759](https://gitlab.com/meltano/meltano/issues/759) Added filtering functionality to the Analyze UI while additionally cleaning it up from a UI/UX lens

## 0.32.1 - (2019-07-15)

---

### Fixes

- [#792](https://gitlab.com/meltano/meltano/issues/792) Fix an error when trying to schedule an extractor that didn't expose a `start_date`.

## 0.32.0 - (2019-07-15)

---

### New

- [!718](https://gitlab.com/meltano/meltano/merge_requests/718) Add support for filters (WHERE and HAVING clauses) to MeltanoQuery and Meltano's SQL generation engine
- [#748](https://gitlab.com/meltano/meltano/issues/748) Added the `Connections` plugin to move the Analyze connection settings to the system database
- [#748](https://gitlab.com/meltano/meltano/issues/748) Added the `meltano config` command to manipulate a plugin's configuration

### Fixes

[!726](https://gitlab.com/meltano/meltano/merge_requests/726) Fixed InputDateIso8601's default value to align with HTML's expected empty string default

## 0.31.0 - (2019-07-08)

---

### New

- [#766](https://gitlab.com/meltano/meltano/issues/766) Add Codeowners file so that the "approvers" section on MRs is more useful for contributors
- [#750](https://gitlab.com/meltano/meltano/issues/750) Various UX updates (mostly tooltips) to make the configuration UI for scheduling orchestration easier to understand
- [#739](https://gitlab.com/meltano/meltano/issues/739) Updated `discovery.yml` for better consistency of UI order within each connector's settings (authentication -> contextual -> start/end dates). Improved various settings' `kind`, `label`, and `description`. Added a `documentation` prop to provide a documentation link for involved settings (temp until we have better first class support for more complex setting types)

### Fixes

- [#737](https://gitlab.com/meltano/meltano/issues/737) Fixed UI flash for connector settings when installation is complete but `configSettings` has yet to be set
- [#751](https://gitlab.com/meltano/meltano/issues/751) Fixed the Orchestrations view by properly checking if Airflow is installed so the correct directions display to the user

## 0.30.0 - (2019-07-01)

---

### New

- [#736](https://gitlab.com/meltano/meltano/issues/736) Add "Cancel", "Next", and a message to the entities UI when an extractor doesn't support discovery and thus entity selection
- [#730](https://gitlab.com/meltano/meltano/issues/730) Updated Analyze Models page UI with improved content organization so it is easier to use
- [#710](https://gitlab.com/meltano/meltano/issues/710) Updated connector (extractor and loader) settings with specific control type (text, password, email, boolean, and date) per setting, added form validation, and added an inference by default for password and token fields as a protective measure
- [#719](https://gitlab.com/meltano/meltano/issues/719) Added InputDateIso8601.vue component to standardize date inputs in the UI while ensuring the model data remains in Iso8601 format on the frontend.
- [#643](https://gitlab.com/meltano/meltano/issues/643) Updated `minimallyValidated` computeds so that new users are intentionally funneled through the pipelines ELT setup UI (previously they could skip past required steps)
- [#752](https://gitlab.com/meltano/meltano/issues/752) Fix the schedule having no start_date when the extractor didn't expose a `start_date` setting

### Fixes

- [!703](https://gitlab.com/meltano/meltano/merge_requests/703) Fix `ScheduleService` instantiation due to signature refactor

## 0.29.0 - (2019-06-24)

---

### New

- [#724](https://gitlab.com/meltano/meltano/issues/724) Add the `model-gitlab-ultimate` plugin to Meltano. It includes .m5o files for analyzing data available for Gitlab Ultimate or Gitlab.com Gold accounts (e.g. Epics, Epic Issues, etc) fetched using the Gitlab API. Repository used: https://gitlab.com/meltano/model-gitlab-ultimate
- [#723](https://gitlab.com/meltano/meltano/issues/723) Add proper signage and dedicated sub-navigation area in views/pages. Standardized the view -> sub-view markup relationships for consistent layout. Directory refactoring for improved organization.
- [#612](https://gitlab.com/meltano/meltano/issues/612) Move the plugins' configuration to the database, enabling configuration from the UI

### Changes

- [#636](https://gitlab.com/meltano/meltano/issues/636) Refactored connector logo related logic into a ConnectorLogo component for code cleanliness, reusability, and standardization
- [#728](https://gitlab.com/meltano/meltano/issues/728) Change error notification button link to open the bugs issue template

### Fixes

- [#718](https://gitlab.com/meltano/meltano/issues/718) Fix dynamically disabled transforms always running. Transforms can now be dynamically disabled inside a dbt package and Meltano will respect that. It will also respect you and your time.
- [#684](https://gitlab.com/meltano/meltano/issues/684) Enables WAL on SQLite to handle concurrent processes gracefully
- [#732](https://gitlab.com/meltano/meltano/issues/732) Fix plugin installation progress bar that wasn't updating upon installation completion

## 0.28.0 - (2019-06-17)

---

### New

- [!683](https://gitlab.com/meltano/meltano/issues/683) Add `--start-date` to `meltano schedule` to give the control over the catch up logic to the users
- [#651](https://gitlab.com/meltano/meltano/issues/651) Added model installation in the Analyze UI to bypass an otherwise "back to the CLI step"
- [#676](https://gitlab.com/meltano/meltano/issues/676) Add pipeline schedule UI for viewing and saving pipeline schedules for downstream use by Airflow/Orchestration

### Changes

- [#708](https://gitlab.com/meltano/meltano/issues/708) Enable `tap-gitlab` to run using Gitlab Ultimate and Gitlab.com Gold accounts and extract Epics and Epic Issues.
- [#711](https://gitlab.com/meltano/meltano/issues/711) Add new call to action for submitting an issue on docs site
- [#717](https://gitlab.com/meltano/meltano/issues/717) Enable `dbt-tap-gitlab` to run using Gitlab Ultimate and Gitlab.com Gold accounts and generate transformed tables that depend on Epics and Epic Issues.

### Fixes

- [#716](https://gitlab.com/meltano/meltano/issues/716) Fix entities UI so only installed extractors can edit selections
- [#715](https://gitlab.com/meltano/meltano/issues/715) Remove reimport of Bulma in `/orchestration` route to fix borked styling

## 0.27.0 - (2019-06-10)

---

### New

- [!640](https://gitlab.com/meltano/meltano/merge_requests/640) Google Analytics logo addition for recent tap-google-analytics Extractor addition
- [#671](https://gitlab.com/meltano/meltano/issues/671) Add the `tap-google-analytics` transform to Meltano. It is using the dbt package defined in https://gitlab.com/meltano/dbt-tap-google-analytics
- [#672](https://gitlab.com/meltano/meltano/issues/672) Add the `model-google-analytics` plugin to Meltano. It includes .m5o files for analyzing data fetched from the Google Analytics Reporting API. Repository used: https://gitlab.com/meltano/model-google-analytics
- [#687](https://gitlab.com/meltano/meltano/issues/687) Implemented a killswitch to prevent undefined behaviors when a Meltano project is not compatible with the installed `meltano` version

### Fixes

- [#661](https://gitlab.com/meltano/meltano/issues/661) Fixed empty UI for extractors that lack configuration settings by providing feedback message with actionable next steps
- [#663](https://gitlab.com/meltano/meltano/issues/663) Fixed Airflow error when advancing to Orchestration step after installing and saving a Loader configuration
- [#254](https://gitlab.com/meltano/meltano/issues/254) Fixed `meltano init` not working on terminal with cp1252 encoding
- [#254](https://gitlab.com/meltano/meltano/issues/254) Fixed `meltano add/install` crashing on Windows
- [#664](https://gitlab.com/meltano/meltano/issues/664) Minor CSS fix ensuring Airflow UI height is usable (side-effect of recent reparenting)
- [#679](https://gitlab.com/meltano/meltano/issues/679) Fix an issue with `meltano select` emitting duplicate properties when the property used the `anyOf` type
- [#650](https://gitlab.com/meltano/meltano/issues/650) Add `MELTANO_DISABLE_TRACKING` environment variable to disable all tracking
- [#670](https://gitlab.com/meltano/meltano/issues/670) Update tests to not send tracking events

## 0.26.0 - (2019-06-03)

---

### New

- [#603](https://gitlab.com/meltano/meltano/issues/603) `meltano select` now supports raw JSON Schema as a valid Catalog
- [#537](https://gitlab.com/meltano/meltano/issues/537) Add Extractor for Google Analytics (`tap-google-analytics`) to Meltano. It uses the tap defined in https://gitlab.com/meltano/tap-google-analytics/

### Changes

- [#621](https://gitlab.com/meltano/meltano/issues/621) Added new tutorial for tap-gitlab
- [#657](https://gitlab.com/meltano/meltano/issues/657) Update Analyze page to have single purpose views

### Fixes

- [#645](https://gitlab.com/meltano/meltano/issues/645) Fixed confusion around Loader Settings and Analytics DB Connector Settings
- [#580](https://gitlab.com/meltano/meltano/issues/580) Fixed `project_compiler` so the Analyze page can properly display custom topics
- [#658](https://gitlab.com/meltano/meltano/issues/658) Fixed the Analyze page when no models are present
- [#603](https://gitlab.com/meltano/meltano/issues/603) Fix an issue where `meltano select` would incorrectly report properties as excluded
- [#603](https://gitlab.com/meltano/meltano/issues/603) Fix an issue where `meltano select` incorrectly flatten nested properties
- [#553](https://gitlab.com/meltano/meltano/issues/553) Fix an issue where running `meltano select --list` for the first time would incorrectly report properties

### Break

## 0.25.0 - (2019-05-28)

---

### New

- [#586](https://gitlab.com/meltano/meltano/issues/586) `meltano ui` now automatically start Airflow if installed; Airflow UI available at `Orchestration`.
- [#592](https://gitlab.com/meltano/meltano/issues/592) Added baseline UX feedback via toast for uncaught API response errors with a link to "Submit Bug"
- [#642](https://gitlab.com/meltano/meltano/issues/642) Improved UX during extractor plugin installation so settings can be configured _during_ installation as opposed to waiting for the (typically lengthy) install to complete
- [!647](https://gitlab.com/meltano/meltano/merge_requests/647) Added preloader for occasional lengthy extractor loading and added feedback for lengthy entities loading
- [#645](https://gitlab.com/meltano/meltano/issues/645) Added an Analyze landing page to facilitate future sub-UIs including the Analyze database settings; Added proper Loader Settings UI.

### Fixes

- [#645](https://gitlab.com/meltano/meltano/issues/645) Fixed confusion around Loader Settings and Analyze database settings

## 0.24.0 - (2019-05-06)

---

### New

- [#622](https://gitlab.com/meltano/meltano/issues/622) Added ELT flow UI Routes & Deep Linking to advance user through next steps after each step's save condition vs. requiring them to manually click the next step to advance
- [#598](https://gitlab.com/meltano/meltano/issues/598) Updated color and greyscale use in the context of navigation and interactive elements to better communicate UI hierarchy
- [#607](https://gitlab.com/meltano/meltano/issues/607) Add "All/Default/Custom" button bar UI for improved entities selection UX
- [#32](https://gitlab.com/meltano/meltano-marketing/issues/32) Integrate Algolia Search for docs
- [#590](https://gitlab.com/meltano/meltano/issues/590) Add documentation for deploying Meltano in ECS
- [#628](https://gitlab.com/meltano/meltano/issues/628) Add documentation for tap-mongodb
- [!605](https://gitlab.com/meltano/meltano/merge_requests/605) Added tooltips for areas of UI that are WIP for better communication of a feature's status

### Changes

- [375](https://gitlab.com/meltano/meltano/issues/375) Meltano can now run on any host/port

### Fixes

- [#595](https://gitlab.com/meltano/meltano/issues/595) Fix `meltano invoke` not working properly with `dbt`
- [#606](https://gitlab.com/meltano/meltano/issues/606) Fix `SingerRunner.bookmark_state()` to properly handle and store the state output from Targets as defined in the Singer.io Spec.

## 0.23.0 - (2019-04-29)

---

### New

- [#32](https://gitlab.com/meltano/meltano-marketing/issues/32) Integrate Algolia Search for docs

### Changes

- [#522](https://gitlab.com/meltano/meltano/issues/522) Update Carbon tutorial with new instructions and screenshots

## 0.22.0 - (2019-04-24)

---

### New

- [#477](https://gitlab.com/meltano/meltano/issues/477) Add ability for users to sign up for email newsletters
- [!580](https://gitlab.com/meltano/meltano/merge_requests/580) Add sorting to plugins for improved UX, both UI via extractors/loaders/etc. and `meltano discover all` benefit from sorted results
- [!528](https://gitlab.com/meltano/meltano/issues/528) Add documentation for RBAC alpha feature and environment variables

### Changes

- [#588](https://gitlab.com/meltano/meltano/issues/588) Updated core navigation and depth hierarchy styling to facilitate main user flow and improved information architecture
- [#591](https://gitlab.com/meltano/meltano/issues/591) Revert #484: remove `meltano ui` being run outside a Meltano project.
- [#584](https://gitlab.com/meltano/meltano/issues/584) Initial v1 for enabling user to setup ELT linearly through the UI via a guided sequence of steps

### Fixes

- [#600](https://gitlab.com/meltano/meltano/issues/600) Fix a bug with meltano select when the extractor would output an invalid schema
- [#597](https://gitlab.com/meltano/meltano/issues/597) Automatically open the browser when `meltano ui` is run

## 0.21.0 - (2019-04-23)

---

### New

- [#477](https://gitlab.com/meltano/meltano/issues/477) Add ability for users to sign up for email newsletters

### Changes

- [#591](https://gitlab.com/meltano/meltano/issues/591) Revert #484: remove `meltano ui` being run outside a Meltano project.

## 0.20.0 - (2019-04-15)

---

### New

- Add documentation on custom transformations and models. Link to Tutorial: https://www.meltano.com/tutorials/create-custom-transforms-and-models.html

## 0.19.1 - (2019-04-10)

---

### New

- [#539](https://gitlab.com/meltano/meltano/issues/539) Add Tutorial for "Using Jupyter Notebooks" with Meltano
- [#534](https://gitlab.com/meltano/meltano/issues/534) Add UI entity selection for a given extractor
- [#520](https://gitlab.com/meltano/meltano/issues/520) Add v1 UI for extractor connector settings
- [#486](https://gitlab.com/meltano/meltano/issues/486) Add the `model-gitlab` plugin to Meltano. It includes .m5o files for analyzing data fetched using the Gitlab API. Repository used: https://gitlab.com/meltano/model-gitlab
- [#500](https://gitlab.com/meltano/meltano/issues/500) Add the `model-stripe` plugin to Meltano. It includes .m5o files for analyzing data fetched using the Stripe API. Repository used: https://gitlab.com/meltano/model-stripe
- [#440](https://gitlab.com/meltano/meltano/issues/440) Add the `model-zuora` plugin to Meltano. It includes .m5o files for analyzing data fetched using the Zuora API. Repository used: https://gitlab.com/meltano/model-zuora
- [#541](https://gitlab.com/meltano/meltano/issues/541) Add a 404 page for missing routes on the web app

### Fixes

- [#576](https://gitlab.com/meltano/meltano/issues/576) Fix switching between designs now works
- [#555](https://gitlab.com/meltano/meltano/issues/555) Fix `meltano discover` improperly displaying plugins
- [#530](https://gitlab.com/meltano/meltano/issues/530) Fix query generation for star schemas
- [#575](https://gitlab.com/meltano/meltano/issues/575) Move Airflow configuration to .meltano/run/airflow
- [#571](https://gitlab.com/meltano/meltano/issues/571) Fix various routing and API endpoint issues related to recent `projects` addition

## 0.19.0 - (2019-04-08)

---

### New

- [#513](https://gitlab.com/meltano/meltano/issues/513) Added initial e2e tests for the UI
- [#431](https://gitlab.com/meltano/meltano/issues/431) Add the `tap-zendesk` transform to Meltano. It is using the dbt package defined in https://gitlab.com/meltano/dbt-tap-zendesk
- [484](https://gitlab.com/meltano/meltano/issues/484) Updated `meltano ui` to automatically launch the UI, and projects from the UI (previously only an option in the CLI)
- [#327](https://gitlab.com/meltano/meltano/issues/327) Add `meltano add --custom` switch to enable integration of custom plugins
- [#540](https://gitlab.com/meltano/meltano/issues/540) Add CHANGELOG link in intro section of the docs
- [#431](https://gitlab.com/meltano/meltano/issues/431) Add the `model-zendesk` plugin to Meltano. It includes .m5o files for analyzing data fetched using the Zendesk API. Repository used: https://gitlab.com/meltano/model-zendesk
- [!544](https://gitlab.com/meltano/meltano/merge_requests/544) Add support for extracting data from CSV files by adding [tap-csv](https://gitlab.com/meltano/tap-csv) to Meltano
- [#514](https://gitlab.com/meltano/meltano/issues/514) Add 'airflow' orchestrators plugin to enable scheduling
- Add the `tap-zuora` transform to Meltano. It is using the dbt package defined in https://gitlab.com/meltano/dbt-tap-zuora

### Changes

- [#455](https://gitlab.com/meltano/meltano/issues/455) Add documentation about `target-snowflake`

### Fixes

- [#507](https://gitlab.com/meltano/meltano/issues/507) Ensure design name and table name don't need to match so multiple designs can leverage a single base table
- [#551](https://gitlab.com/meltano/meltano/issues/551) Fix HDA queries generated when an attribute is used both as a column and as an aggregate.
- [#559](https://gitlab.com/meltano/meltano/issues/559) Add support for running custom transforms for taps without default dbt transforms.

## 0.18.0 - (2019-04-02)

---

### New

- [#432](https://gitlab.com/meltano/meltano/issues/432) Add the `tap-zuora` transform to Meltano. It is using the dbt package defined in https://gitlab.com/meltano/dbt-tap-zuora

### Changes

- Remove Snowflake references from advanced tutorial.
- [#2 dbt-tap-zuora](https://gitlab.com/meltano/dbt-tap-zuora/issues/2) Remove custom SFDC related attributes from Zuora Account and Subscription Models
- Update [Contributing - Code Style](https://meltano.com/docs/contributing.html#code-style) documentation to including **pycache** troubleshooting

### Fixes

- [#529](https://gitlab.com/meltano/meltano/issues/529) Resolve "SFDC Tutorial - ELT Fails due to invalid schema.yml" by [#4 dbt-tap-salesforce](https://gitlab.com/meltano/dbt-tap-salesforce/issues/4) removing the schema.yml files from the dbt models for tap-salesforce.
- [#502](https://gitlab.com/meltano/meltano/issues/502) Fix the situation where an m5o has no joins, the design still will work.

## 0.17.0 - (2019-03-25)

---

### New

- [#485](https://gitlab.com/meltano/meltano/issues/485) Added various UI unit tests to the Analyze page
- [#370](https://gitlab.com/meltano/meltano/issues/370) Enabled authorization using role-based access control for Designs and Reports

### Changes

- [#283](https://gitlab.com/meltano/meltano/issues/283) Silence pip's output when there is not error
- [#468](https://gitlab.com/meltano/meltano/issues/468) Added reminder in docs regarding the need for `source venv/bin/activate` in various situations and added minor copy updates

### Fixes

- [#433](https://gitlab.com/meltano/meltano/issues/433) Add the `sandbox` configuration to `tap-zuora`.
- [#501](https://gitlab.com/meltano/meltano/issues/501) Fix `meltano ui` crashing when the OS ran out of file watcher.
- [#510](https://gitlab.com/meltano/meltano/issues/510) Fix an issue when finding the current Meltano project in a multi-threaded environment.
- [#494](https://gitlab.com/meltano/meltano/issues/494) Improved documentation around tutorials and Meltano requirements
- [#492](https://gitlab.com/meltano/meltano/issues/492) A few small contextual additions to help streamline the release process
- [#503](https://gitlab.com/meltano/meltano/issues/503) Fix a frontend sorting issue so the backend can properly generate an up-to-date query

## 0.16.0 - (2019-03-18)

---

### New

- Add support for extracting data from Gitlab through the updated tap-gitlab (https://gitlab.com/meltano/tap-gitlab)
- Add the `tap-gitlab` transform to Meltano. It is using the dbt package defined in https://gitlab.com/meltano/dbt-tap-gitlab
- Add "Copy to Clipboard" functionality to code block snippets in the documentation
- Add the `tap-stripe` transform to Meltano. It is using the dbt package defined in https://gitlab.com/meltano/dbt-tap-stripe
- Add new command `meltano add model [name_of_model]`
- Add models to the available plugins

### Changes

- Various documentation [installation and tutorial improvements](https://gitlab.com/meltano/meltano/issues/467#note_149858308)
- Added troubleshooting button to help users add context to a pre-filled bug issue

### Fixes

- Fix the API database being mislocated
- Replaced the stale Meltano UI example image in the Carbon Emissions tutorial
- 473: Fix the docker image (meltano/meltano) from failing to expose the API

## 0.15.1 - (2019-03-12)

---

### Fixes

- locks down dependencies for issues with sqlalchemy snowflake connector

## 0.15.0 - (2019-03-11)

---

### New

- Add Salesforce Tutorial to the docs
- Add documentation for the permissions command
- Add tracking for the `meltano ui` command

### Fixes

- Updated analytics to properly recognize SPA route changes as pageview changes

## 0.14.0 - (2019-03-04)

---

### New

- Update stages table style in docs
- Add custom transforms and models tutorial to the docs

### Changes

- Add api/v1 to every route
- Update DbtService to always include the my_meltano_project model when transform runs

### Fixes

- Resolved duplicate display issue of Dashboards and Reports on the Files page
- Removed legacy `carbon.dashboard.m5o` (regression from merge)
- Updated dashboards and reports to use UI-friendly name vs slugified name
- Fix minor clipped display issue of right panel on `/settings/database`
- Fix minor display spacing in left panel of Settings
- Fix dashboard page to properly display a previously active dashboard's updated reports
- Fix pre-selected selections for join aggregates when loading a report
- Fix charts to display multiple aggregates (v1)
- Fix 404 errors when refreshing the frontend
- Fix a regression where the Topics would not be shown in the Files page

## 0.13.0 - (2019-02-25)

---

### New

- Add the `tap-salesforce` transform to Meltano. It is using the dbt package defined in https://gitlab.com/meltano/dbt-tap-salesforce
- Add m5o model and tables for tap-salesforce
- Updated the deep-link icon (for Dashboards/Reports on the Files page)

### Changes

- Polished the RBAC view, making it clearer the feature is experimental.
- Rename "Models" to "Topics"
- Use the current connection's schema when generating queries at run time for Postgres Connections.
- Add support for multiple Aggregates over the same attribute when generating HDA queries.

## 0.12.0 - (2019-02-21)

---

### New

- UI cleanup across routes (Analyze focus) and baseline polish to mitigate "that looks off comments"
- Update installation and contributing docs
- Meltano implement role-based access control - [!368](https://gitlab.com/meltano/meltano/merge_requests/368)
- Add version CLI commands for checking current Meltano version
- Add deep linking to dashboards
- Add deep linking to reports

### Fixes

- Fixed a problem when environment variables where used as default values for the CLI - [!390](https://gitlab.com/meltano/meltano/merge_requests/390)
- Fixed dashboards initial load issue due to legacy (and empty) `carbon.dashboard.m5o` file
- New standardized approach for `.m5o` id generation (will need to remove any dashboard.m5o and report.m5o)

## 0.11.0 - (2019-02-19)

---

### New

- Update installation and contributing docs
- Add support for generating Hyper Dimensional Aggregates (HDA)
- Add internal Meltano classes for representing and managing Designs, Table, Column, Aggregate, Definitions, and Query definitions

### Changes

- Move core functionality out of `api/controllers` to `/core/m5o` (for m5o and m5oc management) and `/core/sql` (for anything related to sql generation)

### Fixes

- Fixed a problem when environment variables where used as default values for the CLI - [!390](https://gitlab.com/meltano/meltano/merge_requests/390)

## 0.10.0 - (2019-02-12)

---

### New

- Add gunicorn support for Meltano UI as a WSGI application - [!377](https://gitlab.com/meltano/meltano/merge_requests/377)
- Meltano will now generate the minimal joins when building SQL queries - [!382](https://gitlab.com/meltano/meltano/merge_requests/382)

### Changes

- Add analytics to authentication page
- Meltano will now use SQLite for the job log. See https://meltano.com/docs/architecture.html#job-logging for more details.
- Removed manual `source .env` step in favor of it running automatically

### Fixes

- Meltano will correctly source the `.env`
- fixed charts to render as previously they were blank
- Fixed Analyze button groupd CSS to align as a single row

### Breaks

- Meltano will now use SQLite for the job log. See https://meltano.com/docs/architecture.html#job-logging for more details.
- URL routing updates ('/model' to '/files', removed currently unused '/extract', '/load', '/transform' and '/project/new')

## 0.9.0 - (2019-02-05)

---

### New

- add ability to save reports
- add ability to update an active report during analysis
- add ability to load reports
- add dashboards page and related add/remove report functionality

### Changes

- Generate default `Meltano UI` connection for the `meltano.db` SQLite DB when a new project is created with `meltano init`
- updated main navigation to Files, Analysis, and Dashboards
- Update the `meltano permissions grant` command to fetch the existing permissions from the Snowflake server and only return sql commands for permissions not already assigned
- Add `--diff` option to the `meltano permissions grant` command to get a full diff with the permissions already assigned and new ones that must be assigned

### Fixes

- Entry model definition correctly defines `region_id`.
- Updated the Fundamentals documentation section regarding reports
- Fixed Files page for empty state of Dashboards and Reports
- Fixed Analyze page's left column to accurately preselect columns and aggregates after loading a report

## 0.8.0 - (2019-01-29)

---

### New

- Add tracking of anonymous `meltano cli` usage stats to Meltano's Google Analytics Account
- Add `project_config.yml` to all meltano projects to store concent for anonymous usage tracking and the project's UUID

### Changes

- Add `--no_usage_stats` option to `meltano init <project_name>` to allow users to opt-out from anonymous usage stats tracking
- Bundled Meltano models are now SQLite compatible.

## 0.7.0 - (2019-01-22)

---

### New

- Added basic authentication support for meltano ui.
- Meltano will now automatically source the .env
- Updated docs with `.m5o` authoring requirements and examples
- add support for timeframes in tables
- add basic analytics to understand usage
- add disabled UI for the lack of timeframes support in sqlite
- update Results vs. SQL UI focus based on a results response or query update respectively

### Changes

- Meltano will now discover components based on `https://meltano.com/discovery.yml`
- sample designs are now packaged with meltano

### Fixes

- Updated mobile menu to work as expected
- Updated tutorial docs with improved CLI commands and fixed the host setting to `localhost`

## 0.6.1 - (2019-01-15)

---

## 0.6.0 - (2019-01-15)

---

### New

- add new command `meltano add transform [name_of_dbt_transformation]`
- add transforms to the available plugins

### Changes

- Auto install missing plugins when `meltano elt` runs
- Terminology updates for simpler understanding

### Fixes

- Edit links on the bottom of doc pages are working now

### Breaks

- Updated docs tutorial bullet regarding inaccurate "Validate" button

## 0.5.0 - (2019-01-09)

---

### New

- ensure `meltano init <project-name>` runs on windows
- settings ui now provides sqlite-specific controls for sqlite dialect
- add `target-sqlite` to available loaders for meltano projects
- add new command `meltano add transformer [name_of_plugin]`
- add transformers (dbt) to the available plugins

### Changes

- extractors and loaders are arguments in the elt command instead of options
- `meltano www` is now `meltano ui`
- remove dbt installation from `meltano init`
- move everything dbt related under `transform/`
- update `meltano elt` to not run transforms by default
- update `meltano elt` to auto generate the job_id (job_id has been converted to an optional argument)

### Fixes

- left joins now work correctly in analyze.
- fixed broken sql toggles in analyze view
- fixed sql output based on sql toggles in analyze view

## 0.4.0 - (2019-01-03)

---

### New

- add Using Superset with Meltano documentation

## 0.3.3 - (2018-12-21)

---

## 0.3.2 - (2018-12-21)

---

## 0.3.1 - (2018-12-21)

---

### Changes

- add default models for 'tap-carbon-intensity'.
- Meltano Analyze is now part of the package.
- removes database dependency from Meltano Analyze and uses .ma files
- update the error message when using Meltano from outside a project - [!238](https://gitlab.com/meltano/meltano/merge_requests/238)

## 0.3.0 - (2018-12-18)

---

### New

- updated Settings view so each database connection can be independently disconnected
- add `meltano select` to manage what is extracted by a tap.

### Changes

- documentation site will utilize a new static site generation tool called VuePress

- meltano.com will be deployed from the meltano repo

### Fixes

- model dropdown now updates when updating database (no longer requires page refresh)
- prevent model duplication that previously occurred after subsequent "Update Database" clicks

## 0.2.2 - (2018-12-11)

---

### Changes

- documentation site will utilize a new static site generation tool called VuePress
- first iteration of joins (working on a small scale)

## 0.2.1 - (2018-12-06)

---

### Fixes

- resolve version conflict for `idna==2.7`
- fix the `discover` command in the docker images
- fix the `add` command in the docker images
- fix module not found for meltano.core.permissions.utils

## 0.2.0 - (2018-12-04)

---

### New

- add `meltano permissions grant` command for generating permission queries for Postgres and Snowflake - [!90](https://gitlab.com/meltano/meltano/merge_requests/90)
- add 'tap-stripe' to the discovery

### Changes

- demo with [carbon intensity](https://gitlab.com/meltano/tap-carbon-intensity), no API keys needed
- .ma file extension WIP as alternative to lkml

### Fixes

- fix order in Meltano Analyze

## 0.1.4 - (2018-11-27)

### Fixes

- add default values for the 'www' command - [!185](https://gitlab.com/meltano/meltano/merge_requests/185)
- add CHANGELOG.md
- fix a problem with autodiscovery on taps - [!180](https://gitlab.com/meltano/meltano/merge_requests/180)

### Changes

- move the 'api' extra package into the default package
- add 'tap-fastly' to the discovery

---

## 0.1.3

### Changes

- remove `setuptools>=40` dependency
- `meltano` CLI is now in the `meltano` package

## 0.1.2

### Fixes

- target output state is now saved asynchronously

## 0.1.1

### Changes

- initial release<|MERGE_RESOLUTION|>--- conflicted
+++ resolved
@@ -13,13 +13,10 @@
 ### Changes
 
 - [#1896](https://gitlab.com/meltano/meltano/-/issues/1896) Set pipeline update interval to daily by default, to start after first successful manual run
-<<<<<<< HEAD
 - [#1888](https://gitlab.com/meltano/meltano/-/issues/1888) Explain in "Edit Connection" button tooltip why it may be disabled
 - [#1890](https://gitlab.com/meltano/meltano/-/issues/1890) Clarify that changing Start Date requires a new pipeline to be set up
 - [#1892](https://gitlab.com/meltano/meltano/-/issues/1892) Clarify in Run Log modal that the "Explore" button can also be found on the Connections page
-=======
 - [#1891](https://gitlab.com/meltano/meltano/-/issues/1891) Show data source logo and label in Run Log modal header insteadof pipeline ID
->>>>>>> f48a4b74
 
 ### Fixes
 
