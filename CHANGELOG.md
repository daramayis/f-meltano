# CHANGELOG

All notable changes to this project will be documented in this file.
This project adheres to [Semantic Versioning](http://semver.org/) and [Keep a Changelog](http://keepachangelog.com/).

## Unreleased

---

### New

<<<<<<< HEAD
- [#838](https://gitlab.com/meltano/meltano/issues/838) Add indicator for speed run plugins
=======
- [#870](https://gitlab.com/meltano/meltano/issues/870) Add global footer component in docs
- [#871](https://gitlab.com/meltano/meltano/issues/871) Add contributing link in footer of docs
>>>>>>> bf4a8076
- [#908](https://gitlab.com/meltano/meltano/issues/908) Add auto installation for Airflow Orchestrator for improved UX
- [#912](https://gitlab.com/meltano/meltano/issues/912) Auto run the ELT of a saved Pipeline Schedule by default

### Changes

<<<<<<< HEAD
- [#838](https://gitlab.com/meltano/meltano/issues/838) Speed run plugins prioritized to top of the list
=======
- [#896](https://gitlab.com/meltano/meltano/issues/896) Add documentation for how to do patch releases
>>>>>>> bf4a8076

### Fixes

### Breaks

## 0.38.0 - (2019-08-21)

---

### New

- [#746](https://gitlab.com/meltano/meltano/issues/746) Add CTA to specific dashboard in "Add to Dashboard" sub-UI
- [#746](https://gitlab.com/meltano/meltano/issues/746) Add toast feedback on success, update, or error for schedules, reports, and dashboards
- [#814](https://gitlab.com/meltano/meltano/issues/814) Install Airflow via the Orchestration UI (we may do this in the background automatically in the future)

### Changes

- [#901](https://gitlab.com/meltano/meltano/issues/901) Update entities plugins to be alphabetically sorted for consistency with extractors ordering

### Fixes

- [#746](https://gitlab.com/meltano/meltano/issues/746) Prevent duplicate schedule, report, and dashboard creation if there is an existing item
- [#900](https://gitlab.com/meltano/meltano/issues/900) Fix fallback value for Iso8601 dates/times
- [#903](https://gitlab.com/meltano/meltano/issues/903) Fix columns display issue for the base table in Analyze

## 0.37.2 - (2019-08-19)

---

### Fixes

- [#894](https://gitlab.com/meltano/meltano/issues/894) Fix issue with static asset paths

## 0.37.1 - (2019-08-19)

---

### Fixes

- [#894](https://gitlab.com/meltano/meltano/issues/894) Fix build issues with new Vue CLI 3 build process

## 0.37.0 - (2019-08-19)

---

### New

- [#763](https://gitlab.com/meltano/meltano/issues/763) Add inference to auto install related plugins after a user installs a specific extractor
- [#867](https://gitlab.com/meltano/meltano/issues/867) Add fallback values (if they aren't set in the `discovery.yml`) for `start date`, `start time`, and `end date` for all connectors so the user has potentially one less interaction to make per connector configuration

### Changes

- [#342](https://gitlab.com/meltano/meltano/issues/342) Swap UI app directory "webapp" and upgrade to Vue CLI 3
- [#882](https://gitlab.com/meltano/meltano/issues/882) Update navigation and subnavigation labels to verbs vs. nouns to inspire action and productivity when using the UI
- [#700](https://gitlab.com/meltano/meltano/issues/700) Update documentation to remove "\$" and trim spaces to make CLI command copy/paste easier
- [#878](https://gitlab.com/meltano/meltano/issues/878) Write a [tutorial to help users get started with PostgreSQL](http://www.meltano.com/docs/loaders.html#postgresql-database)
- [#883](https://gitlab.com/meltano/meltano/issues/883) Break Extractors and Loaders sections out in the docs
- [#889](https://gitlab.com/meltano/meltano/issues/889) Allow for githooks to lint on commit
- [#835](https://gitlab.com/meltano/meltano/issues/835) Pipeline name in Schedule creation will have an automatic default

### Fixes

- [#872](https://gitlab.com/meltano/meltano/issues/872) Updated `tap-marketo` and `tap-stripe` to leverage password input type while also improving the input type password fallback
- [#882](https://gitlab.com/meltano/meltano/issues/882) Fix recent minor regression regarding `Dashboard` routing
- [#858](https://gitlab.com/meltano/meltano/issues/858) Fix `job_state` bug so that ELT run status polling can properly resume as expected
- [#890](https://gitlab.com/meltano/meltano/issues/890) Fix implementation of default configuration setting to use less code

## 0.36.0 - (2019-08-12)

---

### New

- [#793](https://gitlab.com/meltano/meltano/issues/793) Add introduction module to Connector Settings to allow for helper text as far as signup and documentation links
- [#796](https://gitlab.com/meltano/meltano/issues/796) Add dropdown option to Connector Settings to allow for more defined UI interactions
- [#802](https://gitlab.com/meltano/meltano/issues/802) Add support for Query Filters over columns that are not selected
- [#855](https://gitlab.com/meltano/meltano/issues/855) Add empty state to Dashboards and cleaned up styling for consistency with Analyze's layout
- [#856](https://gitlab.com/meltano/meltano/issues/856) Add contextual information to the Analyze Connection UI to aid user understanding
- [#800](https://gitlab.com/meltano/meltano/issues/800) Add save success feedback for connectors, entities, and connections
- [#817](https://gitlab.com/meltano/meltano/issues/817) Add [Meltano explainer video](https://www.youtube.com/watch?v=2Glsf89WQ5w) to the front page of Meltano.com

### Changes

- [#794](https://gitlab.com/meltano/meltano/issues/794) Update Snowflake fields to have descriptions and utilize tooltip UI
- [#853](https://gitlab.com/meltano/meltano/issues/853) Improve UX for multi-attribute ordering (wider sub-UI for easier reading, clear drop target, and clearer drag animation for reenforcing sorting interaction)
- [#735](https://gitlab.com/meltano/meltano/issues/735) Update Entities UI to only display entity selection "Configure" CTAs for installed (vs. previously all) extractors
- [#548](https://gitlab.com/meltano/meltano/issues/548) Update Meltano mission, vision and path to v1 on [roadmap page](https://meltano.com/docs/roadmap.html) of Meltano.com
- [#824](https://gitlab.com/meltano/meltano/issues/824) Update `meltano select` to use the unique `tap_stream_id` instead of the `stream` property for filtering streams. This adds support for taps with multiple streams with the same name, like, for example, the ones produced by `tap-postgres` when tables with the same name are defined in different schemas.
- [#842](https://gitlab.com/meltano/meltano/issues/842) Collapse Deployment section in the docs to be under [Installation](http://localhost:8080/docs/installation.html)

### Fixes

- [#855](https://gitlab.com/meltano/meltano/issues/855) Fix bug that duplicated a dashboard's `reportIds` that also prevented immediate UI feedback when reports were toggled (added or removed) from a dashboard via Analyze's "Add to Dashboard" dropdown
- [#851](https://gitlab.com/meltano/meltano/issues/851) Fix report saving and loading to work with filters and sortBy ordering
- [#852](https://gitlab.com/meltano/meltano/issues/852) Update Scheduling UI to have "Run" button at all times vs conditionally to empower users to run one-off ELT pipelines even if Airflow is installed
- [#852](https://gitlab.com/meltano/meltano/issues/852) Update Scheduling UI "Interval" column with CTA to install Airflow while communicating why via tooltip
- [#852](https://gitlab.com/meltano/meltano/issues/852) Fix initial Orchestration page hydration to properly reflect Airflow installation status
- [#831](https://gitlab.com/meltano/meltano/issues/831) Update `meltano elt` to exit with 1 and report dbt's exit code on an error message when dbt exits with a non-zero code.
- [#857](https://gitlab.com/meltano/meltano/issues/857) Update PluginDiscoveryService to use the cached `discovery.yml` when Meltano can not connect to `meltano.com` while trying to fetch a fresh version of the discovery file.
- [#850](https://gitlab.com/meltano/meltano/issues/850) Fix entities response so entities display as expected (as assumed this simple fix was due to our recent interceptor upgrade)
- [#800](https://gitlab.com/meltano/meltano/issues/800) Fix connector and connection settings to display saved settings by default while falling back and setting defaults if applicable

## 0.35.0 - (2019-08-05)

---

### New

- [!781](https://gitlab.com/meltano/meltano/merge_requests/781) Add new Advanced Tutorial on how to use tap-postgres with Meltano
- [#784](https://gitlab.com/meltano/meltano/issues/784) Add multiple attribute ordering with drag and drop ordering in the UI

### Changes

- [#784](https://gitlab.com/meltano/meltano/issues/784) As part of multiple attribute sorting and keeping the attributes and results sub-UIs in sync, we know autorun queries based on user interaction after the initial explicit "Run" button interaction

## 0.34.2 - (2019-08-01)

---

### Fixes

- [#821](https://gitlab.com/meltano/meltano/issues/821) Fix `meltano config` not properly loading settings defined in the `meltano.yml`
- [#841](https://gitlab.com/meltano/meltano/issues/841) Fix a problem when model names were mangled by the API

## 0.34.1 - (2019-07-30)

---

### Fixes

- [#834](https://gitlab.com/meltano/meltano/issues/834) Fixed a problem with the Meltano UI not having the proper API URL set

## 0.34.0 - (2019-07-29)

---

### New

- [#757](https://gitlab.com/meltano/meltano/issues/757) Update 'meltano permissions' to add support for GRANT ALL and FUTURE GRANTS on tables in schemas
- [#760](https://gitlab.com/meltano/meltano/issues/760) Update 'meltano permissions' to add support for granting permissions on VIEWs
- [#812](https://gitlab.com/meltano/meltano/issues/812) `meltano ui` will now stop stale Airflow workers when starting
- [#762](https://gitlab.com/meltano/meltano/issues/762) Added run ELT via the UI (manages multiple and simultaneous runs)
- [#232](https://gitlab.com/meltano/meltano/issues/232) Meltano now bundles Alembic migrations to support graceful database upgrades

### Changes

- [#828](https://gitlab.com/meltano/meltano/issues/828) Docker installation instructions have been dogfooded, clarified, and moved to Installation section

### Fixes

- [#807](https://gitlab.com/meltano/meltano/issues/807) Fix filter input validation when editing saved filters
- [#822](https://gitlab.com/meltano/meltano/issues/822) Fix pipeline schedule naming via slugify to align with Airflow DAG naming requirements
- [#820](https://gitlab.com/meltano/meltano/issues/820) Fix `meltano select` not properly connecting to the system database
- [#787](https://gitlab.com/meltano/meltano/issues/787) Fix results sorting to support join tables
- [#832](https://gitlab.com/meltano/meltano/issues/832) Fix schedule creation endpoint to return properly typed response (this became an issue as a result of our recent case conversion interceptor)
- [#819](https://gitlab.com/meltano/meltano/issues/819) Running the Meltano UI using gunicorn will properly update the system database

## 0.33.0 - (2019-07-22)

---

### New

- [#788](https://gitlab.com/meltano/meltano/issues/788) Reydrate filters in Analyze UI after loading a saved report containing filters

### Changes

- [#804](https://gitlab.com/meltano/meltano/issues/804) Connection set in the Design view are now persistent by Design

### Fixes

- [#788](https://gitlab.com/meltano/meltano/issues/788) Properly reset the default state of the Analyze UI so stale results aren't displayed during a new analysis
- [!806](https://gitlab.com/meltano/meltano/merge_requests/806) Fix filters editing to prevent input for `is_null` and `is_not_null` while also ensuring edits to existing filter expressions types adhere to the same preventitive input.
- [#582](https://gitlab.com/meltano/meltano/issues/582) Remove the `export` statements in the default `.env` initialized by `meltano init`.
- [#816](https://gitlab.com/meltano/meltano/issues/816) Fix `meltano install` failing when connections where specified in the `meltano.yml`
- [#786](https://gitlab.com/meltano/meltano/issues/786) Fixed an issue with the SQL engine would mixup table names with join/design names
- [#808](https://gitlab.com/meltano/meltano/issues/808) Fix filter aggregate value with enforced number via `getQueryPayloadFromDesign()` as `input type="number"` only informs input keyboards on mobile, and does not enforce the Number type as expected

## 0.32.2 - (2019-07-16)

---

### New

- [#759](https://gitlab.com/meltano/meltano/issues/759) Added filtering functionality to the Analyze UI while additionally cleaning it up from a UI/UX lens

## 0.32.1 - (2019-07-15)

---

### Fixes

- [#792](https://gitlab.com/meltano/meltano/issues/792) Fix an error when trying to schedule an extractor that didn't expose a `start_date`.

## 0.32.0 - (2019-07-15)

---

### New

- [!718](https://gitlab.com/meltano/meltano/merge_requests/718) Add support for filters (WHERE and HAVING clauses) to MeltanoQuery and Meltano's SQL generation engine
- [#748](https://gitlab.com/meltano/meltano/issues/748) Added the `Connections` plugin to move the Analyze connection settings to the system database
- [#748](https://gitlab.com/meltano/meltano/issues/748) Added the `meltano config` command to manipulate a plugin's configuration

### Fixes

[!726](https://gitlab.com/meltano/meltano/merge_requests/726) Fixed InputDateIso8601's default value to align with HTML's expected empty string default

## 0.31.0 - (2019-07-08)

---

### New

- [#766](https://gitlab.com/meltano/meltano/issues/766) Add Codeowners file so that the "approvers" section on MRs is more useful for contributors
- [#750](https://gitlab.com/meltano/meltano/issues/750) Various UX updates (mostly tooltips) to make the configuration UI for scheduling orchestration easier to understand
- [#739](https://gitlab.com/meltano/meltano/issues/739) Updated `discovery.yml` for better consistency of UI order within each connector's settings (authentication -> contextual -> start/end dates). Improved various settings' `kind`, `label`, and `description`. Added a `documentation` prop to provide a documentation link for involved settings (temp until we have better first class support for more complex setting types)

### Fixes

- [#737](https://gitlab.com/meltano/meltano/issues/737) Fixed UI flash for connector settings when installation is complete but `configSettings` has yet to be set
- [#751](https://gitlab.com/meltano/meltano/issues/751) Fixed the Orchestrations view by properly checking if Airflow is installed so the correct directions display to the user

## 0.30.0 - (2019-07-01)

---

### New

- [#736](https://gitlab.com/meltano/meltano/issues/736) Add "Cancel", "Next", and a message to the entities UI when an extractor doesn't support discovery and thus entity selection
- [#730](https://gitlab.com/meltano/meltano/issues/730) Updated Analyze Models page UI with improved content organization so it is easier to use
- [#710](https://gitlab.com/meltano/meltano/issues/710) Updated connector (extractor and loader) settings with specific control type (text, password, email, boolean, and date) per setting, added form validation, and added an inference by default for password and token fields as a protective measure
- [#719](https://gitlab.com/meltano/meltano/issues/719) Added InputDateIso8601.vue component to standardize date inputs in the UI while ensuring the model data remains in Iso8601 format on the frontend.
- [#643](https://gitlab.com/meltano/meltano/issues/643) Updated `minimallyValidated` computeds so that new users are intentionally funneled through the pipelines ELT setup UI (previously they could skip past required steps)
- [#752](https://gitlab.com/meltano/meltano/issues/752) Fix the schedule having no start_date when the extractor didn't expose a `start_date` setting

### Fixes

- [!703](https://gitlab.com/meltano/meltano/merge_requests/703) Fix `ScheduleService` instantiation due to signature refactor

## 0.29.0 - (2019-06-24)

---

### New

- [#724](https://gitlab.com/meltano/meltano/issues/724) Add the `model-gitlab-ultimate` plugin to Meltano. It includes .m5o files for analyzing data available for Gitlab Ultimate or Gitlab.com Gold accounts (e.g. Epics, Epic Issues, etc) fetched using the Gitlab API. Repository used: https://gitlab.com/meltano/model-gitlab-ultimate
- [#723](https://gitlab.com/meltano/meltano/issues/723) Add proper signage and dedicated sub-navigation area in views/pages. Standardized the view -> sub-view markup relationships for consistent layout. Directory refactoring for improved organization.
- [#612](https://gitlab.com/meltano/meltano/issues/612) Move the plugins' configuration to the database, enabling configuration from the UI

### Changes

- [#636](https://gitlab.com/meltano/meltano/issues/636) Refactored connector logo related logic into a ConnectorLogo component for code cleanliness, reusability, and standardization
- [#728](https://gitlab.com/meltano/meltano/issues/728) Change error notification button link to open the bugs issue template

### Fixes

- [#718](https://gitlab.com/meltano/meltano/issues/718) Fix dynamically disabled transforms always running. Transforms can now be dynamically disabled inside a dbt package and Meltano will respect that. It will also respect you and your time.
- [#684](https://gitlab.com/meltano/meltano/issues/684) Enables WAL on SQLite to handle concurrent processes gracefully
- [#732](https://gitlab.com/meltano/meltano/issues/732) Fix plugin installation progress bar that wasn't updating upon installation completion

## 0.28.0 - (2019-06-17)

---

### New

- [!683](https://gitlab.com/meltano/meltano/issues/683) Add `--start-date` to `meltano schedule` to give the control over the catch up logic to the users
- [#651](https://gitlab.com/meltano/meltano/issues/651) Added model installation in the Analyze UI to bypass an otherwise "back to the CLI step"
- [#676](https://gitlab.com/meltano/meltano/issues/676) Add pipeline schedule UI for viewing and saving pipeline schedules for downstream use by Airflow/Orchestration

### Changes

- [#708](https://gitlab.com/meltano/meltano/issues/708) Enable `tap-gitlab` to run using Gitlab Ultimate and Gitlab.com Gold accounts and extract Epics and Epic Issues.
- [#711](https://gitlab.com/meltano/meltano/issues/711) Add new call to action for submitting an issue on docs site
- [#717](https://gitlab.com/meltano/meltano/issues/717) Enable `dbt-tap-gitlab` to run using Gitlab Ultimate and Gitlab.com Gold accounts and generate transformed tables that depend on Epics and Epic Issues.

### Fixes

- [#716](https://gitlab.com/meltano/meltano/issues/716) Fix entities UI so only installed extractors can edit selections
- [#715](https://gitlab.com/meltano/meltano/issues/715) Remove reimport of Bulma in `/orchestration` route to fix borked styling

## 0.27.0 - (2019-06-10)

---

### New

- [!640](https://gitlab.com/meltano/meltano/merge_requests/640) Google Analytics logo addition for recent tap-google-analytics Extractor addition
- [#671](https://gitlab.com/meltano/meltano/issues/671) Add the `tap-google-analytics` transform to Meltano. It is using the dbt package defined in https://gitlab.com/meltano/dbt-tap-google-analytics
- [#672](https://gitlab.com/meltano/meltano/issues/672) Add the `model-google-analytics` plugin to Meltano. It includes .m5o files for analyzing data fetched from the Google Analytics Reporting API. Repository used: https://gitlab.com/meltano/model-google-analytics
- [#687](https://gitlab.com/meltano/meltano/issues/687) Implemented a killswitch to prevent undefined behaviors when a Meltano project is not compatible with the installed `meltano` version

### Fixes

- [#661](https://gitlab.com/meltano/meltano/issues/661) Fixed empty UI for extractors that lack configuration settings by providing feedback message with actionable next steps
- [#663](https://gitlab.com/meltano/meltano/issues/663) Fixed Airflow error when advancing to Orchestration step after installing and saving a Loader configuration
- [#254](https://gitlab.com/meltano/meltano/issues/254) Fixed `meltano init` not working on terminal with cp1252 encoding
- [#254](https://gitlab.com/meltano/meltano/issues/254) Fixed `meltano add/install` crashing on Windows
- [#664](https://gitlab.com/meltano/meltano/issues/664) Minor CSS fix ensuring Airflow UI height is usable (side-effect of recent reparenting)
- [#679](https://gitlab.com/meltano/meltano/issues/679) Fix an issue with `meltano select` emitting duplicate properties when the property used the `anyOf` type
- [#650](https://gitlab.com/meltano/meltano/issues/650) Add `MELTANO_DISABLE_TRACKING` environment variable to disable all tracking
- [#670](https://gitlab.com/meltano/meltano/issues/670) Update tests to not send tracking events

## 0.26.0 - (2019-06-03)

---

### New

- [#603](https://gitlab.com/meltano/meltano/issues/603) `meltano select` now supports raw JSON Schema as a valid Catalog
- [#537](https://gitlab.com/meltano/meltano/issues/537) Add Extractor for Google Analytics (`tap-google-analytics`) to Meltano. It uses the tap defined in https://gitlab.com/meltano/tap-google-analytics/

### Changes

- [#621](https://gitlab.com/meltano/meltano/issues/621) Added new tutorial for tap-gitlab
- [#657](https://gitlab.com/meltano/meltano/issues/657) Update Analyze page to have single purpose views

### Fixes

- [#645](https://gitlab.com/meltano/meltano/issues/645) Fixed confusion around Loader Settings and Analytics DB Connector Settings
- [#580](https://gitlab.com/meltano/meltano/issues/580) Fixed `project_compiler` so the Analyze page can properly display custom topics
- [#658](https://gitlab.com/meltano/meltano/issues/658) Fixed the Analyze page when no models are present
- [#603](https://gitlab.com/meltano/meltano/issues/603) Fix an issue where `meltano select` would incorrectly report properties as excluded
- [#603](https://gitlab.com/meltano/meltano/issues/603) Fix an issue where `meltano select` incorrectly flatten nested properties
- [#553](https://gitlab.com/meltano/meltano/issues/553) Fix an issue where running `meltano select --list` for the first time would incorrectly report properties

### Break

## 0.25.0 - (2019-05-28)

---

### New

- [#586](https://gitlab.com/meltano/meltano/issues/586) `meltano ui` now automatically start Airflow if installed; Airflow UI available at `Orchestration`.
- [#592](https://gitlab.com/meltano/meltano/issues/592) Added baseline UX feedback via toast for uncaught API response errors with a link to "Submit Bug"
- [#642](https://gitlab.com/meltano/meltano/issues/642) Improved UX during extractor plugin installation so settings can be configured _during_ installation as opposed to waiting for the (typically lengthy) install to complete
- [!647](https://gitlab.com/meltano/meltano/merge_requests/647) Added preloader for occasional lengthy extractor loading and added feedback for lengthy entities loading
- [#645](https://gitlab.com/meltano/meltano/issues/645) Added an Analyze landing page to facilitate future sub-UIs including the Analyze database settings; Added proper Loader Settings UI.

### Fixes

- [#645](https://gitlab.com/meltano/meltano/issues/645) Fixed confusion around Loader Settings and Analyze database settings

## 0.24.0 - (2019-05-06)

---

### New

- [#622](https://gitlab.com/meltano/meltano/issues/622) Added ELT flow UI Routes & Deep Linking to advance user through next steps after each step's save condition vs. requiring them to manually click the next step to advance
- [#598](https://gitlab.com/meltano/meltano/issues/598) Updated color and greyscale use in the context of navigation and interactive elements to better communicate UI hierarchy
- [#607](https://gitlab.com/meltano/meltano/issues/607) Add "All/Default/Custom" button bar UI for improved entities selection UX
- [#32](https://gitlab.com/meltano/meltano-marketing/issues/32) Integrate Algolia Search for docs
- [#590](https://gitlab.com/meltano/meltano/issues/590) Add documentation for deploying Meltano in ECS
- [#628](https://gitlab.com/meltano/meltano/issues/628) Add documentation for tap-mongodb
- [!605](https://gitlab.com/meltano/meltano/merge_requests/605) Added tooltips for areas of UI that are WIP for better communication of a feature's status

### Changes

- [375](https://gitlab.com/meltano/meltano/issues/375) Meltano can now run on any host/port

### Fixes

- [#595](https://gitlab.com/meltano/meltano/issues/595) Fix `meltano invoke` not working properly with `dbt`
- [#606](https://gitlab.com/meltano/meltano/issues/606) Fix `SingerRunner.bookmark_state()` to properly handle and store the state output from Targets as defined in the Singer.io Spec.

## 0.23.0 - (2019-04-29)

---

### New

- [#32](https://gitlab.com/meltano/meltano-marketing/issues/32) Integrate Algolia Search for docs

### Changes

- [#522](https://gitlab.com/meltano/meltano/issues/522) Update Carbon tutorial with new instructions and screenshots

## 0.22.0 - (2019-04-24)

---

### New

- [#477](https://gitlab.com/meltano/meltano/issues/477) Add ability for users to sign up for email newsletters
- [!580](https://gitlab.com/meltano/meltano/merge_requests/580) Add sorting to plugins for improved UX, both UI via extractors/loaders/etc. and `meltano discover all` benefit from sorted results
- [!528](https://gitlab.com/meltano/meltano/issues/528) Add documentation for RBAC alpha feature and environment variables

### Changes

- [#588](https://gitlab.com/meltano/meltano/issues/588) Updated core navigation and depth hierarchy styling to facilitate main user flow and improved information architecture
- [#591](https://gitlab.com/meltano/meltano/issues/591) Revert #484: remove `meltano ui` being run outside a Meltano project.
- [#584](https://gitlab.com/meltano/meltano/issues/584) Initial v1 for enabling user to setup ELT linearly through the UI via a guided sequence of steps

### Fixes

- [#600](https://gitlab.com/meltano/meltano/issues/600) Fix a bug with meltano select when the extractor would output an invalid schema
- [#597](https://gitlab.com/meltano/meltano/issues/597) Automatically open the browser when `meltano ui` is run

## 0.21.0 - (2019-04-23)

---

### New

- [#477](https://gitlab.com/meltano/meltano/issues/477) Add ability for users to sign up for email newsletters

### Changes

- [#591](https://gitlab.com/meltano/meltano/issues/591) Revert #484: remove `meltano ui` being run outside a Meltano project.

## 0.20.0 - (2019-04-15)

---

### New

- Add documentation on custom transformations and models. Link to Tutorial: https://www.meltano.com/docs/tutorial.html#advanced-adding-custom-transformations-and-models

## 0.19.1 - (2019-04-10)

---

### New

- [#539](https://gitlab.com/meltano/meltano/issues/539) Add Tutorial for "Using Jupyter Notebooks" with Meltano
- [#534](https://gitlab.com/meltano/meltano/issues/534) Add UI entity selection for a given extractor
- [#520](https://gitlab.com/meltano/meltano/issues/520) Add v1 UI for extractor connector settings
- [#486](https://gitlab.com/meltano/meltano/issues/486) Add the `model-gitlab` plugin to Meltano. It includes .m5o files for analyzing data fetched using the Gitlab API. Repository used: https://gitlab.com/meltano/model-gitlab
- [#500](https://gitlab.com/meltano/meltano/issues/500) Add the `model-stripe` plugin to Meltano. It includes .m5o files for analyzing data fetched using the Stripe API. Repository used: https://gitlab.com/meltano/model-stripe
- [#440](https://gitlab.com/meltano/meltano/issues/440) Add the `model-zuora` plugin to Meltano. It includes .m5o files for analyzing data fetched using the Zuora API. Repository used: https://gitlab.com/meltano/model-zuora
- [#541](https://gitlab.com/meltano/meltano/issues/541) Add a 404 page for missing routes on the web app

### Fixes

- [#576](https://gitlab.com/meltano/meltano/issues/576) Fix switching between designs now works
- [#555](https://gitlab.com/meltano/meltano/issues/555) Fix `meltano discover` improperly displaying plugins
- [#530](https://gitlab.com/meltano/meltano/issues/530) Fix query generation for star schemas
- [#575](https://gitlab.com/meltano/meltano/issues/575) Move Airflow configuration to .meltano/run/airflow
- [#571](https://gitlab.com/meltano/meltano/issues/571) Fix various routing and API endpoint issues related to recent `projects` addition

## 0.19.0 - (2019-04-08)

---

### New

- [#513](https://gitlab.com/meltano/meltano/issues/513) Added initial e2e tests for the UI
- [#431](https://gitlab.com/meltano/meltano/issues/431) Add the `tap-zendesk` transform to Meltano. It is using the dbt package defined in https://gitlab.com/meltano/dbt-tap-zendesk
- [484](https://gitlab.com/meltano/meltano/issues/484) Updated `meltano ui` to automatically launch the UI, and projects from the UI (previously only an option in the CLI)
- [#327](https://gitlab.com/meltano/meltano/issues/327) Add `meltano add --custom` switch to enable integration of custom plugins
- [#540](https://gitlab.com/meltano/meltano/issues/540) Add CHANGELOG link in intro section of the docs
- [#431](https://gitlab.com/meltano/meltano/issues/431) Add the `model-zendesk` plugin to Meltano. It includes .m5o files for analyzing data fetched using the Zendesk API. Repository used: https://gitlab.com/meltano/model-zendesk
- [!544](https://gitlab.com/meltano/meltano/merge_requests/544) Add support for extracting data from CSV files by adding [tap-csv](https://gitlab.com/meltano/tap-csv) to Meltano
- [#514](https://gitlab.com/meltano/meltano/issues/514) Add 'airflow' orchestrators plugin to enable scheduling
- Add the `tap-zuora` transform to Meltano. It is using the dbt package defined in https://gitlab.com/meltano/dbt-tap-zuora

### Changes

- [#455](https://gitlab.com/meltano/meltano/issues/455) Add documentation about `target-snowflake`

### Fixes

- [#507](https://gitlab.com/meltano/meltano/issues/507) Ensure design name and table name don't need to match so multiple designs can leverage a single base table
- [#551](https://gitlab.com/meltano/meltano/issues/551) Fix HDA queries generated when an attribute is used both as a column and as an aggregate.
- [#559](https://gitlab.com/meltano/meltano/issues/559) Add support for running custom transforms for taps without default dbt transforms.

## 0.18.0 - (2019-04-02)

---

### New

- [#432](https://gitlab.com/meltano/meltano/issues/432) Add the `tap-zuora` transform to Meltano. It is using the dbt package defined in https://gitlab.com/meltano/dbt-tap-zuora

### Changes

- Remove Snowflake references from advanced tutorial.
- [#2 dbt-tap-zuora](https://gitlab.com/meltano/dbt-tap-zuora/issues/2) Remove custom SFDC related attributes from Zuora Account and Subscription Models
- Update [Contributing - Code Style](https://meltano.com/docs/contributing.html#code-style) documentation to including **pycache** troubleshooting

### Fixes

- [#529](https://gitlab.com/meltano/meltano/issues/529) Resolve "SFDC Tutorial - ELT Fails due to invalid schema.yml" by [#4 dbt-tap-salesforce](https://gitlab.com/meltano/dbt-tap-salesforce/issues/4) removing the schema.yml files from the dbt models for tap-salesforce.
- [#502](https://gitlab.com/meltano/meltano/issues/502) Fix the situation where an m5o has no joins, the design still will work.

## 0.17.0 - (2019-03-25)

---

### New

- [#485](https://gitlab.com/meltano/meltano/issues/485) Added various UI unit tests to the Analyze page
- [#370](https://gitlab.com/meltano/meltano/issues/370) Enabled authorization using role-based access control for Designs and Reports

### Changes

- [#283](https://gitlab.com/meltano/meltano/issues/283) Silence pip's output when there is not error
- [#468](https://gitlab.com/meltano/meltano/issues/468) Added reminder in docs regarding the need for `source venv/bin/activate` in various situations and added minor copy updates

### Fixes

- [#433](https://gitlab.com/meltano/meltano/issues/433) Add the `sandbox` configuration to `tap-zuora`.
- [#501](https://gitlab.com/meltano/meltano/issues/501) Fix `meltano ui` crashing when the OS ran out of file watcher.
- [#510](https://gitlab.com/meltano/meltano/issues/510) Fix an issue when finding the current Meltano project in a multi-threaded environment.
- [#494](https://gitlab.com/meltano/meltano/issues/494) Improved documentation around tutorials and Meltano requirements
- [#492](https://gitlab.com/meltano/meltano/issues/492) A few small contextual additions to help streamline the release process
- [#503](https://gitlab.com/meltano/meltano/issues/503) Fix a frontend sorting issue so the backend can properly generate an up-to-date query

## 0.16.0 - (2019-03-18)

---

### New

- Add support for extracting data from Gitlab through the updated tap-gitlab (https://gitlab.com/meltano/tap-gitlab)
- Add the `tap-gitlab` transform to Meltano. It is using the dbt package defined in https://gitlab.com/meltano/dbt-tap-gitlab
- Add "Copy to Clipboard" functionality to code block snippets in the documentation
- Add the `tap-stripe` transform to Meltano. It is using the dbt package defined in https://gitlab.com/meltano/dbt-tap-stripe
- Add new command `meltano add model [name_of_model]`
- Add models to the available plugins

### Changes

- Various documentation [installation and tutorial improvements](https://gitlab.com/meltano/meltano/issues/467#note_149858308)
- Added troubleshooting button to help users add context to a pre-filled bug issue

### Fixes

- Fix the API database being mislocated
- Replaced the stale Meltano UI example image in the Carbon Emissions tutorial
- 473: Fix the docker image (meltano/meltano) from failing to expose the API

## 0.15.1 - (2019-03-12)

---

### Fixes

- locks down dependencies for issues with sqlalchemy snowflake connector

## 0.15.0 - (2019-03-11)

---

### New

- Add Salesforce Tutorial to the docs
- Add documentation for the permissions command
- Add tracking for the `meltano ui` command

### Fixes

- Updated analytics to properly recognize SPA route changes as pageview changes

## 0.14.0 - (2019-03-04)

---

### New

- Update stages table style in docs
- Add custom transforms and models tutorial to the docs

### Changes

- Add api/v1 to every route
- Update DbtService to always include the my_meltano_project model when transform runs

### Fixes

- Resolved duplicate display issue of Dashboards and Reports on the Files page
- Removed legacy `carbon.dashboard.m5o` (regression from merge)
- Updated dashboards and reports to use UI-friendly name vs slugified name
- Fix minor clipped display issue of right panel on `/settings/database`
- Fix minor display spacing in left panel of Settings
- Fix dashboard page to properly display a previously active dashboard's updated reports
- Fix pre-selected selections for join aggregates when loading a report
- Fix charts to display multiple aggregates (v1)
- Fix 404 errors when refreshing the frontend
- Fix a regression where the Topics would not be shown in the Files page

## 0.13.0 - (2019-02-25)

---

### New

- Add the `tap-salesforce` transform to Meltano. It is using the dbt package defined in https://gitlab.com/meltano/dbt-tap-salesforce
- Add m5o model and tables for tap-salesforce
- Updated the deep-link icon (for Dashboards/Reports on the Files page)

### Changes

- Polished the RBAC view, making it clearer the feature is experimental.
- Rename "Models" to "Topics"
- Use the current connection's schema when generating queries at run time for Postgres Connections.
- Add support for multiple Aggregates over the same attribute when generating HDA queries.

## 0.12.0 - (2019-02-21)

---

### New

- UI cleanup across routes (Analyze focus) and baseline polish to mitigate "that looks off comments"
- Update installation and contributing docs
- Meltano implement role-based access control - [!368](https://gitlab.com/meltano/meltano/merge_requests/368)
- Add version CLI commands for checking current Meltano version
- Add deep linking to dashboards
- Add deep linking to reports

### Fixes

- Fixed a problem when environment variables where used as default values for the CLI - [!390](https://gitlab.com/meltano/meltano/merge_requests/390)
- Fixed dashboards initial load issue due to legacy (and empty) `carbon.dashboard.m5o` file
- New standardized approach for `.m5o` id generation (will need to remove any dashboard.m5o and report.m5o)

## 0.11.0 - (2019-02-19)

---

### New

- Update installation and contributing docs
- Add support for generating Hyper Dimensional Aggregates (HDA)
- Add internal Meltano classes for representing and managing Designs, Table, Column, Aggregate, Definitions, and Query definitions

### Changes

- Move core functionality out of `api/controllers` to `/core/m5o` (for m5o and m5oc management) and `/core/sql` (for anything related to sql generation)

### Fixes

- Fixed a problem when environment variables where used as default values for the CLI - [!390](https://gitlab.com/meltano/meltano/merge_requests/390)

## 0.10.0 - (2019-02-12)

---

### New

- Add gunicorn support for Meltano UI as a WSGI application - [!377](https://gitlab.com/meltano/meltano/merge_requests/377)
- Meltano will now generate the minimal joins when building SQL queries - [!382](https://gitlab.com/meltano/meltano/merge_requests/382)

### Changes

- Add analytics to authentication page
- Meltano will now use SQLite for the job log. See https://meltano.com/docs/architecture.html#job-logging for more details.
- Removed manual `source .env` step in favor of it running automatically

### Fixes

- Meltano will correctly source the `.env`
- fixed charts to render as previously they were blank
- Fixed Analyze button groupd CSS to align as a single row

### Breaks

- Meltano will now use SQLite for the job log. See https://meltano.com/docs/architecture.html#job-logging for more details.
- URL routing updates ('/model' to '/files', removed currently unused '/extract', '/load', '/transform' and '/project/new')

## 0.9.0 - (2019-02-05)

---

### New

- add ability to save reports
- add ability to update an active report during analysis
- add ability to load reports
- add dashboards page and related add/remove report functionality

### Changes

- Generate default `Meltano UI` connection for the `meltano.db` SQLite DB when a new project is created with `meltano init`
- updated main navigation to Files, Analysis, and Dashboards
- Update the `meltano permissions grant` command to fetch the existing permissions from the Snowflake server and only return sql commands for permissions not already assigned
- Add `--diff` option to the `meltano permissions grant` command to get a full diff with the permissions already assigned and new ones that must be assigned

### Fixes

- Entry model definition correctly defines `region_id`.
- Updated the Fundamentals documentation section regarding reports
- Fixed Files page for empty state of Dashboards and Reports
- Fixed Analyze page's left column to accurately preselect columns and aggregates after loading a report

## 0.8.0 - (2019-01-29)

---

### New

- Add tracking of anonymous `meltano cli` usage stats to Meltano's Google Analytics Account
- Add `project_config.yml` to all meltano projects to store concent for anonymous usage tracking and the project's UUID

### Changes

- Add `--no_usage_stats` option to `meltano init <project_name>` to allow users to opt-out from anonymous usage stats tracking
- Bundled Meltano models are now SQLite compatible.

## 0.7.0 - (2019-01-22)

---

### New

- Added basic authentication support for meltano ui.
- Meltano will now automatically source the .env
- Updated docs with `.m5o` authoring requirements and examples
- add support for timeframes in tables
- add basic analytics to understand usage
- add disabled UI for the lack of timeframes support in sqlite
- update Results vs. SQL UI focus based on a results response or query update respectively

### Changes

- Meltano will now discover components based on `https://meltano.com/discovery.yml`
- sample designs are now packaged with meltano

### Fixes

- Updated mobile menu to work as expected
- Updated tutorial docs with improved CLI commands and fixed the host setting to `localhost`

## 0.6.1 - (2019-01-15)

---

## 0.6.0 - (2019-01-15)

---

### New

- add new command `meltano add transform [name_of_dbt_transformation]`
- add transforms to the available plugins

### Changes

- Auto install missing plugins when `meltano elt` runs
- Terminology updates for simpler understanding

### Fixes

- Edit links on the bottom of doc pages are working now

### Breaks

- Updated docs tutorial bullet regarding inaccurate "Validate" button

## 0.5.0 - (2019-01-09)

---

### New

- ensure `meltano init <project-name>` runs on windows
- settings ui now provides sqlite-specific controls for sqlite dialect
- add `target-sqlite` to available loaders for meltano projects
- add new command `meltano add transformer [name_of_plugin]`
- add transformers (dbt) to the available plugins

### Changes

- extractors and loaders are arguments in the elt command instead of options
- `meltano www` is now `meltano ui`
- remove dbt installation from `meltano init`
- move everything dbt related under `transform/`
- update `meltano elt` to not run transforms by default
- update `meltano elt` to auto generate the job_id (job_id has been converted to an optional argument)

### Fixes

- left joins now work correctly in analyze.
- fixed broken sql toggles in analyze view
- fixed sql output based on sql toggles in analyze view

## 0.4.0 - (2019-01-03)

---

### New

- add Using Superset with Meltano documentation

## 0.3.3 - (2018-12-21)

---

## 0.3.2 - (2018-12-21)

---

## 0.3.1 - (2018-12-21)

---

### Changes

- add default models for 'tap-carbon-intensity'.
- Meltano Analyze is now part of the package.
- removes database dependency from Meltano Analyze and uses .ma files
- update the error message when using Meltano from outside a project - [!238](https://gitlab.com/meltano/meltano/merge_requests/238)

## 0.3.0 - (2018-12-18)

---

### New

- updated Settings view so each database connection can be independently disconnected
- add `meltano select` to manage what is extracted by a tap.

### Changes

- documentation site will utilize a new static site generation tool called VuePress

- meltano.com will be deployed from the meltano repo

### Fixes

- model dropdown now updates when updating database (no longer requires page refresh)
- prevent model duplication that previously occurred after subsequent "Update Database" clicks

## 0.2.2 - (2018-12-11)

---

### Changes

- documentation site will utilize a new static site generation tool called VuePress
- first iteration of joins (working on a small scale)

## 0.2.1 - (2018-12-06)

---

### Fixes

- resolve version conflict for `idna==2.7`
- fix the `discover` command in the docker images
- fix the `add` command in the docker images
- fix module not found for meltano.core.permissions.utils

## 0.2.0 - (2018-12-04)

---

### New

- add `meltano permissions grant` command for generating permission queries for Postgres and Snowflake - [!90](https://gitlab.com/meltano/meltano/merge_requests/90)
- add 'tap-stripe' to the discovery

### Changes

- demo with [carbon intensity](https://gitlab.com/meltano/tap-carbon-intensity), no API keys needed
- .ma file extension WIP as alternative to lkml

### Fixes

- fix order in Meltano Analyze

## 0.1.4 - (2018-11-27)

### Fixes

- add default values for the 'www' command - [!185](https://gitlab.com/meltano/meltano/merge_requests/185)
- add CHANGELOG.md
- fix a problem with autodiscovery on taps - [!180](https://gitlab.com/meltano/meltano/merge_requests/180)

### Changes

- move the 'api' extra package into the default package
- add 'tap-fastly' to the discovery

---

## 0.1.3

### Changes

- remove `setuptools>=40` dependency
- `meltano` CLI is now in the `meltano` package

## 0.1.2

### Fixes

- target output state is now saved asynchronously

## 0.1.1

### Changes

- initial release<|MERGE_RESOLUTION|>--- conflicted
+++ resolved
@@ -9,22 +9,16 @@
 
 ### New
 
-<<<<<<< HEAD
 - [#838](https://gitlab.com/meltano/meltano/issues/838) Add indicator for speed run plugins
-=======
 - [#870](https://gitlab.com/meltano/meltano/issues/870) Add global footer component in docs
 - [#871](https://gitlab.com/meltano/meltano/issues/871) Add contributing link in footer of docs
->>>>>>> bf4a8076
 - [#908](https://gitlab.com/meltano/meltano/issues/908) Add auto installation for Airflow Orchestrator for improved UX
 - [#912](https://gitlab.com/meltano/meltano/issues/912) Auto run the ELT of a saved Pipeline Schedule by default
 
 ### Changes
 
-<<<<<<< HEAD
 - [#838](https://gitlab.com/meltano/meltano/issues/838) Speed run plugins prioritized to top of the list
-=======
 - [#896](https://gitlab.com/meltano/meltano/issues/896) Add documentation for how to do patch releases
->>>>>>> bf4a8076
 
 ### Fixes
 
