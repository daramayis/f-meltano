# CHANGELOG

All notable changes to this project will be documented in this file.
This project adheres to [Semantic Versioning](http://semver.org/) and [Keep a Changelog](http://keepachangelog.com/).


## Unreleased
---

### New

### Changes

### Fixes

### Breaks


## 1.22.1 - (2020-02-26)

---

### New

- [#1783](https://gitlab.com/meltano/meltano/issues/1873) Add Shopify extractor as a hidden plugin
- [#1499](https://gitlab.com/meltano/meltano/issues/1499) Add date range selector to Analyze UI (requires a `type=date` or `type=time` in each model needing this functionality)

### Changes

- [#1777](https://gitlab.com/meltano/meltano/issues/1777) Update Meltano Analyze to only preselect the first column and aggregate attributes when no attributes have a `require`d setting
- [#1796](https://gitlab.com/meltano/meltano/issues/1796) Update date range and filter changes to trigger autorun if enabled

### Fixes

- [#1798](https://gitlab.com/meltano/meltano/issues/1798) Add OK button to toasts that couldn't be dismissed previously, to prevent them from getting in the way of modal buttons
<<<<<<< HEAD
- [#1803](https://gitlab.com/meltano/meltano/issues/1803) Ensure SMTP credentials can be set via environment variables
=======
- [#1778](https://gitlab.com/meltano/meltano/issues/1778) Fix missing pipeline date when visiting page directly from URL
>>>>>>> 26fb7a1c


## 1.22.0 - (2020-02-24)

---

### New

- [#1646](https://gitlab.com/meltano/meltano/issues/1646) Add default Stripe dashboard
- [#1759](https://gitlab.com/meltano/meltano/issues/1759) Add default reports and dashboard for Google Ads data
- [#1775](https://gitlab.com/meltano/meltano/issues/1775) Add default dashboard for GitLab extractor
- [#1714](https://gitlab.com/meltano/meltano/issues/1714) Add support for a `required` setting in Models so Analyze can still work with more complex reporting scenarios (Facebook and Google Adwords need this)
- [#1780](https://gitlab.com/meltano/meltano/issues/1780) Add default reports and dashboard for Facebook Ads data

## 1.21.2 - (2020-02-18)

---

### New

- [#1740](https://gitlab.com/meltano/meltano/issues/1740) Add "Sharing Reports and Dashboards" section to Getting Started guide
- [#1484](https://gitlab.com/meltano/meltano/issues/1484) Add a subscription field to be notified when a Pipeline will be completed.

### Changes

- [#1740](https://gitlab.com/meltano/meltano/issues/1740) Update Getting Started guide screenshots with up-to-date UI

### Fixes

- [#1751](https://gitlab.com/meltano/meltano/issues/1751) Custom report ordering now works based on user customization
- [#1756](https://gitlab.com/meltano/meltano/issues/1756) Fix embed app to properly render based on `report` or `dashboard` type

## 1.21.1 - (2020-02-17)

---

### Fixes

- [#1754](https://gitlab.com/meltano/meltano/issues/1754) Fix duplicate "Share" button and Reports dropdown clipping issue

## 1.21.0 - (2020-02-17)

---

### New

- [#609](https://gitlab.com/meltano/meltano/issues/609) Add the Google Ads Extractor to Meltano as a hidden plugin. It will be fully enabled on Meltano UI once OAuth support is added. It uses the tap defined in https://gitlab.com/meltano/tap-adwords/
- [#1693](https://gitlab.com/meltano/meltano/issues/1693) Add default transformations for the Google Ads Extractor. They are using the dbt package defined in https://gitlab.com/meltano/dbt-tap-adwords
- [#1694](https://gitlab.com/meltano/meltano/issues/1694) Add default Meltano Models for the Google Ads Extractor. They are defined in https://gitlab.com/meltano/model-adwords
- [#1695](https://gitlab.com/meltano/meltano/issues/1695) Add documentation for the Google Ads Extractor
- [#1723](https://gitlab.com/meltano/meltano/issues/1723) Add various mobile and widescreen related style tweaks to improve base layout at mobile and widescreen widths

### Changes

- [!1460](https://gitlab.com/meltano/meltano/merge_requests/1460) Remove the FTP access from Meltano hosted instances
- [#1629](https://gitlab.com/meltano/meltano/issues/1629) Add "Share Dashboard" functionality
- [#1629](https://gitlab.com/meltano/meltano/issues/1629) Update report "Embed" button to "Share" and include a share link to accompany the embed snippet

### Fixes

- [#1680](https://gitlab.com/meltano/meltano/issues/1680) Fix initial "Last Run" button of a pipeline run to properly open the corresponding job log

## 1.20.1 - (2020-02-13)

---

### New

- [#1650](https://gitlab.com/meltano/meltano/issues/1650) create TOS page and add TOS link to website footer

### Changes

- [#1681](https://gitlab.com/meltano/meltano/issues/1681) Update `transform` during pipeline save to conditionally set `skip` vs. `run` to prevent wasted cycles for extractors that lack transformations
- [#1696](https://gitlab.com/meltano/meltano/issues/1696) Update dashboards list to be alphabetically sorted
- [#1710](https://gitlab.com/meltano/meltano/issues/1710) Hide `tap-fastly` in UI

### Fixes

- [#1696](https://gitlab.com/meltano/meltano/issues/1696) Fix duplicate chart renders when dashboard is loaded
- [#1696](https://gitlab.com/meltano/meltano/issues/1696) Fix "Add to Dashboards" button when loading an existing report (additionally updated `disabled` button states)
- [#1711](https://gitlab.com/meltano/meltano/issues/1711) Disable fields of all kinds when a plugin setting is protected or set in env or meltano.yml
- [#1712](https://gitlab.com/meltano/meltano/issues/1712) Fix lock icon tooltip message on plugin settings that were set in env or meltano.yml
- [#1677](https://gitlab.com/meltano/meltano/issues/1677) Properly represent values of boolean settings that were set using environment verariables in UI

## 1.20.0 - (2020-02-10)

---

### New

- [#1682](https://gitlab.com/meltano/meltano/issues/1682) Use human-readable update interval labels

### Changes

- [#1514](https://gitlab.com/meltano/meltano/issues/1514) Remove DBT docs integration
- [#1679](https://gitlab.com/meltano/meltano/issues/1679) Prevent the `hidden` settings from being sent to the front-end, potentially causing configuration failure

### Fixes

- [#1675](https://gitlab.com/meltano/meltano/issues/1675) Fix future grant diffing for databases and schemas
- [#1674](https://gitlab.com/meltano/meltano/issues/1674) Fix duplicate pipelines bug resulting from recent addition to view and update existing connections

## 1.19.2 - (2020-02-06)

---

### Fixes

- [#1672](https://gitlab.com/meltano/meltano/issues/1672) Pin Werkzeug version to 0.16.1 since 1.0.0 is unsupported by Flask-BabelEx

## 1.19.1 - (2020-02-06)

---

### Fixes

- [#1671](https://gitlab.com/meltano/meltano/issues/1671) Fix error handling bug that caused a console error that impacted further UI interaction

## 1.19.0 - (2020-02-06)

---

### New

- [#1545](https://gitlab.com/meltano/meltano/issues/1545) Add read-only report embed functionality via embeddable `iframe` copy-to-clipboard snippet
- [#1606](https://gitlab.com/meltano/meltano/issues/1606) Update UI after successful plugin configuration with auto installed reports and dashboards
- [#1614](https://gitlab.com/meltano/meltano/issues/1614) Add 'Fix Connection' and 'View Connection' CTAs to Integrations with corresponding pipelines
- [#1550](https://gitlab.com/meltano/meltano/issues/1550) Add the Meltano OAuth Service integration to manage the OAuth flow in the plugin configuration

### Changes

- [#1594](https://gitlab.com/meltano/meltano/issues/1594) Improve onboarding UX by moving the "Update Interval" selection to a post-successful-pipeline action
- [#1594](https://gitlab.com/meltano/meltano/issues/1594) Update pipelines to be sorted alphabetically to match data sources organization
- [#1659](https://gitlab.com/meltano/meltano/issues/1659) Update query attribute toggling and results UX when autorun query is on (via 500ms debounce)
- [#1475](https://gitlab.com/meltano/meltano/issues/1475) GitLab extractor in the UI steers user towards a single data source

### Fixes

- [#1657](https://gitlab.com/meltano/meltano/issues/1657) Fix `update_dashboard` error when payload lacked a `new_settings` key
- [#1602](https://gitlab.com/meltano/meltano/issues/1602) Fix instances where `<a disabled='...'>` vs. `<button disabled='...'>` didn't functionally disable the button (previously they were only disabled visually)
- [#1656](https://gitlab.com/meltano/meltano/issues/1656) Fix conditional header in docs to support Meltano.com and inline docs within the Meltano app

## 1.18.0 - (2020-02-03)

---

### New

- [#1154](https://gitlab.com/meltano/meltano/issues/1154) Adds non-dry mode to `meltano permissions` on Snowflake so that queries can be executed
- [#1578](https://gitlab.com/meltano/meltano/issues/1578) User can request help to delete their data from their MeltanoData instance

### Changes

- [#1516](https://gitlab.com/meltano/meltano/issues/1516) Pipelines now show extractor label rather than name
- [#1652](https://gitlab.com/meltano/meltano/issues/1652) Removes the `--full-refresh` command from `meltano permissions`

### Fixes

- [#1595](https://gitlab.com/meltano/meltano/issues/1595) Updates `meltano permissions` to only revoke permissions on databases defined in the spec
- [#1588](https://gitlab.com/meltano/meltano/issues/1588) Update `scrollTo` behavior in Job Log to work across browsers
- [#1660](https://gitlab.com/meltano/meltano/issues/1660) Fix minor action/mutation bug when loading a report in Analyze
- [#1607](https://gitlab.com/meltano/meltano/issues/1607) Fix inaccurate error during report additions/removal from dashboards (via refactor SSOT reports store)

## 1.17.1 - (2020-01-29)

---

### Changes

- [#1625](https://gitlab.com/meltano/meltano/issues/1625) Update docs on meltano.com to only include extractors and loaders provided in the hosted version of Meltano.
- [#1590](https://gitlab.com/meltano/meltano/issues/1590) Add additional targets to `dbt clean`
- [#1655](https://gitlab.com/meltano/meltano/issues/1655) Add UX message to close buttons in Job Log Modal to reinforce that the pipeline still runs after closing (Ben's hover idea)

### Fixes

- [#1618](https://gitlab.com/meltano/meltano/issues/1618) Fix an issue where an expired session would not redirect to the Login page
- [#1630](https://gitlab.com/meltano/meltano/issues/1630) Fix an integrations setup bug that prevented subsequent pipelines to be created unless a full page refresh occurred

## 1.17.0 - (2020-01-27)

---

### New

- [#1462](https://gitlab.com/meltano/meltano/issues/1462) User will be able to reorder dashboard reports
- [#1482](https://gitlab.com/meltano/meltano/issues/1482) Add future grants and revocations for schemas, tables, and views for roles in the `meltano permissions` command
- [#1376](https://gitlab.com/meltano/meltano/issues/1376) Add last updated date to reports
- [#1409](https://gitlab.com/meltano/meltano/issues/1409) Add data start date to Analysis page

- [#1241](https://gitlab.com/meltano/meltano/issues/1241) Add `dashboard` plugin type to enable bundling curated reports and dashboards for data sources
- [#1241](https://gitlab.com/meltano/meltano/issues/1241) Add `--include-related` flag to `meltano add` and `meltano install` to automatically install related plugins based on namespace
- [#1241](https://gitlab.com/meltano/meltano/issues/1241) Add default dashboard and reports for Google Analytics

### Changes

- [#1481](https://gitlab.com/meltano/meltano/issues/1481) Add table and view revocations for roles in the `meltano permissions` command
- [#1459](https://gitlab.com/meltano/meltano/issues/1459) Users can no longer install tap-carbon-intensity from the UI

### Fixes

- [#1600](https://gitlab.com/meltano/meltano/issues/1600) Fix tooltip for Data Source "Connect" buttons
- [#1605](https://gitlab.com/meltano/meltano/issues/1605) Fix an infinite loop causing extraneous API calls to the configuration endpoint
- [#1561](https://gitlab.com/meltano/meltano/issues/1561) Fix `onFocusInput()` to properly focus-and-auto-scroll to `<input type='file'>`s in the data source docs UI
- [#1561](https://gitlab.com/meltano/meltano/issues/1561) Fix `<input type='file'>` styling to better accommodate flexible widths

## 1.16.1 - (2020-01-23)

---

### New

- [#1592](https://gitlab.com/meltano/meltano/issues/1592) Add MAX and MIN aggregate functions to Meltano Models
- [#1552](https://gitlab.com/meltano/meltano/issues/1552) Add "Custom" data source CTA to link to the create custom data source docs
- [#1462](https://gitlab.com/meltano/meltano/issues/1462) User will be able to reorder dashboard reports

### Changes

- [#1510](https://gitlab.com/meltano/meltano/issues/1510) Remove breadcrumbs (not currently useful)
- [#1589](https://gitlab.com/meltano/meltano/issues/1589) Add dbt-specific files to a .gitignore
- [#1402](https://gitlab.com/meltano/meltano/issues/1402) Onboarding redesign to minimize steps and friction ('Extractors' as 'Data Sources', pipelines are secondary to 'Data Source' integrations, and removed loader, transform, and pipeline name as editable in favor of preselected values in accordance with our hosted solution)
- [#1402](https://gitlab.com/meltano/meltano/issues/1402) Local development now requires `.env` to connect a `target-postgres` loader (docs update to follow in [#1586](https://gitlab.com/meltano/meltano/issues/1586) )
- [#1410](https://gitlab.com/meltano/meltano/issues/1410) Update the Design UI to expose timeframes explicitly

### Fixes

- [#1573](https://gitlab.com/meltano/meltano/issues/1573) Fix docs `shouldShowNavbar` conditional and improve query string `embed=true` parsing
- [#1579](https://gitlab.com/meltano/meltano/issues/1579) Make color contrast for CTA buttons accessible
- [#1410](https://gitlab.com/meltano/meltano/issues/1410) Fix a problem with Report that has timeframes selections

### Breaks

## 1.16.0 - (2020-01-20)

---

### New

- [#1556](https://gitlab.com/meltano/meltano/issues/1556) Add default transformations for the Facebook Ads Extractor. They are using the dbt package defined in https://gitlab.com/meltano/dbt-tap-facebook
- [#1557](https://gitlab.com/meltano/meltano/issues/1557) Add default Meltano Models for the Facebook Ads Extractor. They are defined in https://gitlab.com/meltano/model-facebook
- [#1560](https://gitlab.com/meltano/meltano/issues/1560) Make the Facebook Ads Extractor available by default on Meltano UI

### Changes

- [#1541](https://gitlab.com/meltano/meltano/issues/1541) Revert `tap-csv`'s `kind: file` to text input for `csv_files_definition` as we don't fully support `tap-csv` via the UI with single (definition json) and multiple (csv files) file uploading
- [#1477](https://gitlab.com/meltano/meltano/issues/1477) Add a `read-only` mode to Meltano to disable all modifications from the UI

### Fixes

### Breaks

## 1.15.1 - (2020-01-16)

---

### New

- [#608](https://gitlab.com/meltano/meltano/issues/608) Add the Facebook Ads Extractor to Meltano as a hidden plugin. It will be fully enabled on Meltano UI once bundled Transformations and Models are added. It uses the tap defined in https://gitlab.com/meltano/tap-facebook/
- [meltano/model-stripe#2](https://gitlab.com/meltano/model-stripe/issues/2) Add timeframes to the Stripe models
- [#1533](https://gitlab.com/meltano/meltano/issues/1533) Add documentation for the Facebook Ads Extractor

### Changes

- [#1527](https://gitlab.com/meltano/meltano/issues/1527) Update the dashboard modal header to properly differentiate between "Create" and "Edit"
- [#1456](https://gitlab.com/meltano/meltano/issues/1456) 404 Error page now has better back functionality and ability to file new issues directly from the page

### Fixes

- [#1538](https://gitlab.com/meltano/meltano/issues/1538) Fix timeframes not properly displaying on the base table
- [#1574](https://gitlab.com/meltano/meltano/issues/1574) Fix an issue with Meltano crashing after a succesful login
- [#1568](https://gitlab.com/meltano/meltano/issues/1568) Restore support for custom plugins that don't have their available settings defined in discovery.yml

## 1.15.0 - (2020-01-13)

---

### New

- [#1483](https://gitlab.com/meltano/meltano/issues/1483) Add login audit columns to track last login time
- [#1480](https://gitlab.com/meltano/meltano/issues/1480) Add tests to `meltano permissions` command for Snowflake
- [#1392](https://gitlab.com/meltano/meltano/issues/1392) Add inline docs to Extractor configurations in iteration toward improving data setup onboarding

### Changes

- [#1480](https://gitlab.com/meltano/meltano/issues/1480) Add schema revocations for roles in the `meltano permissions` command
- [#1458](https://gitlab.com/meltano/meltano/issues/1458) Remove tap-carbon-intensity-sqlite model from default installation
- [#1458](https://gitlab.com/meltano/meltano/issues/1458) Update docs to reflect new getting started path and updated screenshots
- [#1513](https://gitlab.com/meltano/meltano/issues/1513) Remove dead code related to `/model` route that we no longer link to in favor of the contextual Analyze CTAs and the `MainNav.vue`'s Analyze dropdown
- [#1542](https://gitlab.com/meltano/meltano/issues/1542) Update version, logout, and help UI partial (upper right) to have less prominence and more clearly communicate the "Sign Out" action

### Fixes

- [#1480](https://gitlab.com/meltano/meltano/issues/1480) Fix database revocations corner case for roles in the `meltano permissions` command
- [#1553](https://gitlab.com/meltano/meltano/issues/1553) Fix bug occurring when loading a report that lacks join tables
- [#1540](https://gitlab.com/meltano/meltano/issues/1540) Meltano Analyze will now leverage Pipelines instead of Loaders in the connection dropdown
- [#1540](https://gitlab.com/meltano/meltano/issues/1540) Meltano Analyze will now infer the connection to use instead of it being provided by the user

### Breaks

## 1.14.3 - (2020-01-09)

---

### Fixes

- [#1521](https://gitlab.com/meltano/meltano/issues/1521) Sanitize user-submitted string before using it in file path

## 1.14.2 - (2020-01-09)

---

### New

- [#1391](https://gitlab.com/meltano/meltano/issues/1391) Lock all settings that are controlled through environment variables
- [#1393](https://gitlab.com/meltano/meltano/issues/1393) Add contextual Analyze CTAs for each Pipeline in the Pipelines list
- [#1551](https://gitlab.com/meltano/meltano/issues/1551) Add dbt clean before compile and runs

### Changes

- [#1424](https://gitlab.com/meltano/meltano/issues/1424) Update pipeline elapsed time display to be more human friendly

### Fixes

- [#1430](https://gitlab.com/meltano/meltano/issues/1430) Fix the state not stored for pipelines when Transforms run
- [#1448](https://gitlab.com/meltano/meltano/issues/1448) Fix `AnalyzeList.vue` to display message and link when lacking contextual models

### Breaks

## 1.14.1 - (2020-01-06)

---

### Fixes

- [#1520](https://gitlab.com/meltano/meltano/issues/1520) Fix bug when updating a dashboard that could undesirably overwrite another existing dashboard

### Breaks

## 1.14.0 - (2019-12-30)

---

### New

- [#1461](https://gitlab.com/meltano/meltano/issues/1461) Display toasted notification for report adding to dashboard
- [#1419](https://gitlab.com/meltano/meltano/issues/1419) Add ability to edit and delete dashboards
- [#1411](https://gitlab.com/meltano/meltano/issues/1411) Add download log button to Job Log Modal

### Changes

- [#1311](https://gitlab.com/meltano/meltano/issues/1311) Remove unused meltano/meltano/runner docker image
- [#1502](https://gitlab.com/meltano/meltano/issues/1502) Update configuration file uploads to occur on save vs. file picker completion

### Fixes

- [#1518](https://gitlab.com/meltano/meltano/issues/1518) Fix bug that caused all text fields to show up as required in configuration modals
- [#1446](https://gitlab.com/meltano/meltano/issues/1446) Fix bug that could result in a broken report when the report URL was manually modified
- [#1411](https://gitlab.com/meltano/meltano/issues/1411) Fix bug when reading too large a job log file

## 1.13.0 - (2019-12-23)

---

### New

- [#1269](https://gitlab.com/meltano/meltano/issues/1269) Add `kind: file` so single file uploads can be used with extractors (`tap-google-analytics`'s `key_file_location` is the first user)
- [#1494](https://gitlab.com/meltano/meltano/issues/1494) Add `LIKE` options to Analyze Filter UI so users better understand what filtering patterns are available

### Changes

- [#1399](https://gitlab.com/meltano/meltano/issues/1399) Log Modal now has a prompt to explain potential factors in required time for pipelines to complete
- [#1433](https://gitlab.com/meltano/meltano/issues/1433) Remove `/orchestrate` route and thus the Airflow iframe as this is overkill for our current target users

### Fixes

- [#1434](https://gitlab.com/meltano/meltano/issues/1434) Fix Analyze CTAs to only enable if at least one related pipeline has succeeded
- [#1447](https://gitlab.com/meltano/meltano/issues/1447) Various fixes around loading and reloading reports to mitigate false positive `sqlErrorMessage` conditions
- [#1509](https://gitlab.com/meltano/meltano/issues/1509) Allow plugin profile config to be set through meltano.yml

## 1.12.2 - (2019-12-20)

---

### New

- [#1437](https://gitlab.com/meltano/meltano/issues/1437) Users can now share their dashboards with an automatically generated email

### Changes

- [#1466](https://gitlab.com/meltano/meltano/issues/1466) Filters now have clear language and indiciation that they use AND for chaining
- [#1464](https://gitlab.com/meltano/meltano/issues/1464) Remove the "only" option for transforms in Create Pipeline form

- [#1399](https://gitlab.com/meltano/meltano/issues/1399) Log Modal now has a prompt to explain potential factors in required time for pipelines to complete
- [#1431](https://gitlab.com/meltano/meltano/issues/1431) Add "pipeline will still run if modal is closed" message in the Job Log Modal

### Changes

- [#1422](https://gitlab.com/meltano/meltano/issues/1422) Update start date field to have a recommendation

### Fixes

- [#1447](https://gitlab.com/meltano/meltano/issues/1447) Various fixes around loading and reloading reports to mitigate false positive `sqlErrorMessage` conditions
- [#1443](https://gitlab.com/meltano/meltano/issues/1443) Fix tooltip clipping in modals
- [#1500](https://gitlab.com/meltano/meltano/issues/1500) Fix `meltano install` not running the migrations.

## 1.12.1 - (2019-12-18)

---

### Changes

- [#1403](https://gitlab.com/meltano/meltano/issues/1403) Remove "Orchestrate", "Model", and "Notebook" from the main navigation until each respective UI is more useful (the `/orchestrate` and `/model` routes still exist)
- [#1476](https://gitlab.com/meltano/meltano/issues/1476) Add database and warehouse revocations for roles in the `meltano permissions` command
- [#1473](https://gitlab.com/meltano/meltano/issues/1473) Update Release issue template to recent guidelines

## 1.12.0 - (2019-12-16)

---

### New

- [#1374](https://gitlab.com/meltano/meltano/issues/1374) Add role revocation for users and roles in the `meltano permissions` command
- [#1377](https://gitlab.com/meltano/meltano/issues/1377) Document cleanup steps after MeltanoData testing
- [#1438](https://gitlab.com/meltano/meltano/issues/1438) Add documentation for DNS spoofing error
- [#1436](https://gitlab.com/meltano/meltano/issues/1436) Add video walkthrough on how to setup Google Analytics so that the Meltano Extractor can be able to access the Google APIs and the Google Analytics data.

### Changes

- [#1350](https://gitlab.com/meltano/meltano/issues/1350) Switch to all lower case for Snowflake permission comparisons in the `meltano permissions` command
- [#1449](https://gitlab.com/meltano/meltano/issues/1449) Hide the Marketo Extractor form Meltano UI
- [#1397](https://gitlab.com/meltano/meltano/issues/1397) Optimize workflow for MeltanoData setup
- [#1423](https://gitlab.com/meltano/meltano/issues/1423) Update sidebar and docs to include Ansible

## 1.11.2 - (2019-12-13)

---

### Changes

- [#1435](https://gitlab.com/meltano/meltano/issues/1435) Change "Model" to "Analyze" so the Pipeline CTA is actionable and less abstract
- [#1432](https://gitlab.com/meltano/meltano/issues/1432) Changed "Close" to "Back" in Log Modal to help mitigate "Am I ending the pipeline?" concerns

### Fixes

- [#1439](https://gitlab.com/meltano/meltano/issues/1439) Fix relative elapsed time since last run time display in the Pipelines UI
- [#1441](https://gitlab.com/meltano/meltano/issues/1441) Fix auto advance to "Create Pipeline" when coming from "Load" step (previously "Transform" step, but this has been removed from the UI)
- [#1440](https://gitlab.com/meltano/meltano/issues/1440) Allow installed plugins to appear in UI even if hidden in configuration

## 1.11.1 - (2019-12-12)

---

### New

- [#1351](https://gitlab.com/meltano/meltano/issues/1351) Add "Create Meltano Account" promo for `meltano.meltanodata.com`
- [#1055](https://gitlab.com/meltano/meltano/issues/1055) Add "Disable" button to Tracking Acknowledgment toast so user's can opt-out from the UI
- [#1408](https://gitlab.com/meltano/meltano/issues/1408) Add "Last Run" context to each pipeline
- [#1408](https://gitlab.com/meltano/meltano/issues/1408) Add "Started At", "Ended At", and "Elapsed" to Job Log modal
- [#1390](https://gitlab.com/meltano/meltano/issues/1390) Display of extractors and loaders can now be configured through the `hidden` property in `discovery.yml`

### Changes

- [#1398](https://gitlab.com/meltano/meltano/issues/1398) Update default Transform from "Skip" to "Run"
- [#1406](https://gitlab.com/meltano/meltano/issues/1406) Update Analyze Query section CSS for improved UX (visually improved organization and scanability)
- [#1417](https://gitlab.com/meltano/meltano/issues/1417) Update SCSS variable usage in components for SSOT styling
- [#1408](https://gitlab.com/meltano/meltano/issues/1408) Updated date and time displays to be human-friendly (`moment.js`)
- [#1268](https://gitlab.com/meltano/meltano/issues/1268) Remove Transform step from UI (Create Schedule still allows choosing "Skip" or "Only" but will intelligently default to "Skip" or "Run")

## 1.11.0 - (2019-12-09)

---

### New

- [#1361](https://gitlab.com/meltano/meltano/issues/1361) Add `kind: hidden` to `discovery.yml` so certain connector settings can validate with a default `value` but remain hidden from the user for improved UX

### Changes

- [#1389](https://gitlab.com/meltano/meltano/issues/1389) Temporary Profiles feature removal (conditionally removed if 2+ profiles not already created so existing users can continue using multiple profiles if created)
- [#1373](https://gitlab.com/meltano/meltano/issues/1373) Update MeltanoData deletion process with 1Password

### Fixes

- [#1401](https://gitlab.com/meltano/meltano/issues/1401) Fix double instance of self hosted CTA on desktop sites

## 1.10.2 - (2019-12-06)

---

### Changes

- [#1371](https://gitlab.com/meltano/meltano/issues/1371) Provide more specific instructions for Google Analytics configuration
- [#1381](https://gitlab.com/meltano/meltano/issues/1381) Update the default directory for client_secrets.json for the Google Analytics Extractor to be located under the extract/ directory and not the project's root.
- [#1345](https://gitlab.com/meltano/meltano/issues/1345) Update the documentation for the [Salesforce Extractor](https://www.meltano.com/plugins/extractors/salesforce.html) to contain additional information on Security Tokens
- [#1383](https://gitlab.com/meltano/meltano/issues/1383) Add CTA for hosted solution signup to navigation

### Fixes

- [#1379](https://gitlab.com/meltano/meltano/issues/1379) Fix an issue with Airflow scheduling too many jobs.
- [#1386](https://gitlab.com/meltano/meltano/issues/1386) Fix connector modal clipping issue where small browser heights prevented accessing the "Save" area

### Breaks

## 1.10.1 - (2019-12-05)

---

### Changes

- [#1373](https://gitlab.com/meltano/meltano/issues/1373) Update MeltanoData deletion process with 1Password
- [#1373](https://gitlab.com/meltano/meltano/issues/1373) Update Analyze dropdown as scrollable to better display model CTAs (scrollable dropdown vs. scrolling entire page)

### Fixes

- [#1373](https://gitlab.com/meltano/meltano/issues/1373) Fix formatting on custom containers in MeltanoData guide

## 1.10.0 - (2019-12-04)

---

### New

- [#1343](https://gitlab.com/meltano/meltano/issues/1343) Add current Meltano version to main navigation

### Changes

- [#1358](https://gitlab.com/meltano/meltano/issues/1358) Update MeltanoData guide with maintenance and debugging instructions
- [#1337](https://gitlab.com/meltano/meltano/issues/1337) Add CTA to installations for free hosted dashboards
- [#1365](https://gitlab.com/meltano/meltano/issues/1365) Add process for deleting meltanodata instances
- [#1340](https://gitlab.com/meltano/meltano/issues/1340) Update connector settings UI to communicate the required status of each setting
- [#1357](https://gitlab.com/meltano/meltano/issues/1357) Update LogModal Analyze CTAs so Analyze can preselect the correct loader for a given analysis

### Fixes

- [#1364](https://gitlab.com/meltano/meltano/issues/1364) Fix instructions to SSH into MeltanoData.com instance

## 1.9.1 - (2019-12-04)

---

### Fixes

- [#1355](https://gitlab.com/meltano/meltano/issues/1355) Upgrade version of `discovery.yml` so that not upgraded Meltano instances with a pre v1.9.0 Meltano version do not break.

## 1.9.0 - (2019-12-03)

---

### New

- [marketing#103](https://gitlab.com/meltano/meltano-marketing/issues/103) Add Google Site Verification token to site
- [#1346](https://gitlab.com/meltano/meltano/issues/1346) Add new tutorial for using FileZilla with a Meltano project
- [#1292](https://gitlab.com/meltano/meltano/issues/1292) Add guide for setting up Meltano projects on meltanodata.com

### Changes

- [#1341](https://gitlab.com/meltano/meltano/issues/1341) Various `discovery.yml` and connector configuration UI updates to improve UX.
- [#1341](https://gitlab.com/meltano/meltano/issues/1341) Updated documentation to communicate the various optional settings of a connector

### Fixes

- [#1334](https://gitlab.com/meltano/meltano/issues/1334) Fix automatic population of airflow.cfg after installation
- [#1344](https://gitlab.com/meltano/meltano/issues/1344) Fix an ELT automatic discovery error when running Meltano on Python3.6

## 1.8.0 - (2019-12-02)

---

### New

- [#764](https://gitlab.com/meltano/meltano/issues/764) Add plugin profiles to enable multiple configurations for extractors
- [#1081](https://gitlab.com/meltano/meltano/issues/1081) Add ability to delete data pipelines
- [#1217](https://gitlab.com/meltano/meltano/issues/1217) Add "Test Connection" button to validate connection settings prior to ELT runs
- [#1236](https://gitlab.com/meltano/meltano/issues/1236) Add contextual Analyze CTAs in the Job Log UI
- [#1271](https://gitlab.com/meltano/meltano/issues/1271) Add labels in discovery.yml for easy brand definition

### Changes

- [#1323](https://gitlab.com/meltano/meltano/issues/1323) Add CTA to send users to Typeform to provide info for setting up a hosted dashboard

- [#1323](https://gitlab.com/meltano/meltano/issues/1323) Add CTA to send users to Typeform to provide info for setting up a hosted dashboard
- [#1271](https://gitlab.com/meltano/meltano/issues/1271) Improve messaging on tap and target settings modals
- [#1226](https://gitlab.com/meltano/meltano/issues/1226) Update Pipelines main navigation link to show all data pipeline schedules if that step has been reached
- [#1323](https://gitlab.com/meltano/meltano/issues/1323) Add CTA to send users to Typeform to provide info for setting up a hosted dashboard
- [#1271](https://gitlab.com/meltano/meltano/issues/1271) Improve messaging on tap and target settings modals
- [#1246](https://gitlab.com/meltano/meltano/issues/1246) Update the [Salesforce API + Postgres](https://www.meltano.com/tutorials/salesforce-and-postgres.html) Tutorial to use Meltano UI for setting up the Extractor and Loader, running the ELT pipeline and analyzing the results.

- [#1225](https://gitlab.com/meltano/meltano/issues/1225) Update dbt docs link to be conditional so the user doesn't experience 404s

## 1.7.2 - (2019-11-26)

---

### Fixes

- [#1318](https://gitlab.com/meltano/meltano/merge_requests/1318/) Pin dbt version to `v0.14.4` to address Meltano Transformation failing when using dbt `v0.15.0`

## 1.7.1 - (2019-11-25)

---

### Fixes

- [#1184](https://gitlab.com/meltano/meltano/merge_requests/1184/) Fix `contextualModels` implementation for contextual CTAs in Job Log modal

## 1.7.0 - (2019-11-25)

---

### New

- [#1236](https://gitlab.com/meltano/meltano/issues/1236) Add contextual Analyze CTAs in the Job Log UI

### Fixes

- [#1298](https://gitlab.com/meltano/meltano/issues/1298) Let default entity selection be configured in discovery.yml under `select`
- [#1298](https://gitlab.com/meltano/meltano/issues/1298) Define default entity selection for tap-salesforce
- [#1304](https://gitlab.com/meltano/meltano/issues/1304) Fix Meltano subprocess fetching large catalogs (e.g. for Salesforce) getting stuck do to the subprocess' stderr buffer filling and the process getting deadlocked.

## 1.6.0 - (2019-11-18)

---

### New

- [#1235](https://gitlab.com/meltano/meltano/issues/1235) Add help link button in the app
- [#1285](https://gitlab.com/meltano/meltano/issues/1285) Add link to YouTube guidelines for release instructions
- [#1277](https://gitlab.com/meltano/meltano/issues/1277) Move sections that don't apply to outside contributors from Contributing and Roadmap docs to Handbook: Release Process, Release Schedule, Demo Day, Speedruns, DigitalOcean Marketplace

### Changes

- [#1257](https://gitlab.com/meltano/meltano/issues/1257) Prevent modified logo file upon each build
- [#1289](https://gitlab.com/meltano/meltano/issues/1289) Dismiss all modals when using the escape key
- [#1282](https://gitlab.com/meltano/meltano/issues/1282) Remove Entity Selection from the UI (still available in CLI) and default to "All" entities for a given data source
- [#1303](https://gitlab.com/meltano/meltano/issues/1303) Update the configuration options for the Salesforce Extractor to only include relevant properties. Remove properties like the client_id that were not used for username/password authentication.
- [#1308](https://gitlab.com/meltano/meltano/issues/1308) Update the configuration options for the Marketo Extractor to use a Start Date instead of a Start Time.

### Fixes

- [#1297](https://gitlab.com/meltano/meltano/issues/1297) Get actual latest ELT job log by sorting matches by creation time with nanosecond resolution
- [#1297](https://gitlab.com/meltano/meltano/issues/1297) Fix pipeline failure caused by jobs that require true concurrency being executed on CI runners that don't

## 1.5.0 - (2019-11-11)

---

### New

- [#1222](https://gitlab.com/meltano/meltano/issues/1222) Include static application security testing (SAST) in the pipeline
- [#1164](https://gitlab.com/meltano/meltano/issues/1164) Add "transform limitations" message to Transform UI
- [#1272](https://gitlab.com/meltano/meltano/issues/1272) Add Vuepress plugin to generate a sitemap on website build
- [meltano-marketing#89](https://gitlab.com/meltano/meltano-marketing/issues/89) Adds basic title and meta descriptions to all public-facing website & documentation pages.

### Changes

- [#1239](https://gitlab.com/meltano/meltano/issues/1239) Update header buttons layout on small viewports
- [#1019](https://gitlab.com/meltano/meltano/issues/1019) Automatically update package.json file versions
- [#1253](https://gitlab.com/meltano/meltano/issues/1253) Do not allow `meltano` command invocation without any argument
- [#1192](https://gitlab.com/meltano/meltano/issues/1192) Improve helper notes associated with each Extract, Load, and Transform step to better communicate the purpose of each
- [#1201](https://gitlab.com/meltano/meltano/issues/1201) Improved "Auto Advance" messaging regarding Entity Selection. We also doubled the default toast time to improve likelihood of reading feedback.
- [#1191](https://gitlab.com/meltano/meltano/issues/1191) update Google Analytics extractor documentation to explain how to set up the Google Analytics API, and remove duplicate instructions from the [Google Analytics API + Postgres tutorial](http://meltano.com/tutorials/google-analytics-with-postgres.html#prerequisites)
- [#1199](https://gitlab.com/meltano/meltano/issues/1199) Add example and sample CSV files to the CSV extractor documentation
- [#1247](https://gitlab.com/meltano/meltano/issues/1247) Update the [Loading CSV Files to a Postgres Database](https://www.meltano.com/tutorials/csv-with-postgres.html) Tutorial to use Meltano UI for setting up the Extractor and Loader, running the ELT pipeline and analyzing the results. Also provide all the files used in the tutorial (transformations, models, etc) as downloadable files.
- [#1279] Revise ["Roadmap" section](https://meltano.com/docs/roadmap.html) of the docs with clarified persona, mission, vision, and re-order content
- [#1134](https://gitlab.com/meltano/meltano/issues/1134) Update the [GitLab API + Postgres](https://www.meltano.com/tutorials/gitlab-and-postgres.html). Include video walk-through and update the end to end flow to only use Meltano UI.
- [#95](https://gitlab.com/meltano/meltano-marketing/issues/95) Update the DigitalOcean CTA to go to the public directory page for the Meltano droplet
- [#1270](https://gitlab.com/meltano/meltano/issues/1270) Main navigation "Pipeline" to "Pipelines" to reinforce multiple vs. singular (conflicts a bit with the verb approach of the other navigation items but we think it's worth it for now)
- [#1240](https://gitlab.com/meltano/meltano/issues/1240) Provide clarity around how Airflow can be used directly in documentation and UI
- [#1263](https://gitlab.com/meltano/meltano/issues/1263) Document lack of Windows support and suggest WSL, Docker

### Fixes

- [#1259](https://gitlab.com/meltano/meltano/issues/1259) Fix `meltano elt` not properly logging errors happening in the ELT process
- [#1183](https://gitlab.com/meltano/meltano/issues/1183) Fix a race condition causing the `meltano.yml` to be empty in some occurence
- [#1258](https://gitlab.com/meltano/meltano/issues/1258) Fix format of custom extractor's capabilities in meltano.yml
- [#1215](https://gitlab.com/meltano/meltano/issues/1215) Fix intercom documentation footer overlap issue.
- [#1215](https://gitlab.com/meltano/meltano/issues/1215) Fix YouTube iframes to be responsive (resolves unwanted side-effect of horizontal scrollbar at mobile/tablet media queries)

## 1.4.0 - (2019-11-04)

---

### New

- [#1208](https://gitlab.com/meltano/meltano/issues/1208) Add description to `Plugin` definition and updated `discovery.yml` and UI to consume it
- [#1195](https://gitlab.com/meltano/meltano/issues/1195) Add temporary message in configuration communicating their global nature until "Profiles" are implemented
- [#1245](https://gitlab.com/meltano/meltano/issues/1245) Add detailed information on the documentation about events tracked by Meltano when Anonymous Usage Data tracking is enabled.
- [#1228](https://gitlab.com/meltano/meltano/issues/1228) Add preselections of the first column and aggregate of base table to initialize Analyze with data by default.

### Changes

- [#1244](https://gitlab.com/meltano/meltano/issues/1244) Add instructions on how to deactivate a virtual environment
- [#1082](https://gitlab.com/meltano/meltano/issues/1082) Meltano will now enable automatically DAGs created in Airflow
- [#1231](https://gitlab.com/meltano/meltano/issues/1231) Update CLI output during project initialization
- [#1126](https://gitlab.com/meltano/meltano/issues/1126) Minor UI updates to improve clarity around Schedule step and Manual vs Orchestrated runs
- [#1210](https://gitlab.com/meltano/meltano/issues/1210) Improved SQLite loader configuration context (name and description)
- [#1185](https://gitlab.com/meltano/meltano/issues/1185) Remove majority of unimplemented placeholder UI buttons
- [#1166](https://gitlab.com/meltano/meltano/issues/1166) Clarify in documentation that plugin configuration is stored in the `.meltano` directory, which is in `.gitignore`.
- [#1200](https://gitlab.com/meltano/meltano/issues/1200) Link to new Getting Help documentation section instead of issue tracker where appropriate

- [#1227](https://gitlab.com/meltano/meltano/issues/1227) Update Notebook `MainNav` link to jump to our Jupyter Notebook docs

### Fixes

- [#1075](https://gitlab.com/meltano/meltano/issues/1075) Fix a bug that caused `target-csv` to fail.
- [#1233](https://gitlab.com/meltano/meltano/issues/1233) Fix the Design page failing to load a Design that has timeframes on the base table
- [#1187](https://gitlab.com/meltano/meltano/issues/1187) Updated configuration to support `readonly` kind to prevent unwanted editing
- [#1187](https://gitlab.com/meltano/meltano/issues/1187) Updated configuration to setting resets to prevent unwanted editing
- [#1187](https://gitlab.com/meltano/meltano/issues/1187) Updated configuration to conditionally reset certain settings to prevent unwanted editing
- [#1187](https://gitlab.com/meltano/meltano/issues/1187) Updated configuration to prevent unwanted editing until we handle this properly with role-based access control
- [#1187](https://gitlab.com/meltano/meltano/issues/1187) Updated certain connector configuration settings with a `readonly` flag to prevent unwanted editing in the UI. This is temporary and will be removed when we handle this properly with role-based access control.
- [#1198](https://gitlab.com/meltano/meltano/issues/1198) Fix "More Info." link in configuration to properly open a new tab via `target="_blank"`

- [#1229](https://gitlab.com/meltano/meltano/issues/1229) Improve extractor schema autodiscovery error messages and don't attempt autodiscovery when it is known to not be supported, like in the case of tap-gitlab
- [#1207](https://gitlab.com/meltano/meltano/issues/1207) Updated all screenshots in Getting Started Guide to reflect the most current UI

## 1.3.0 - (2019-10-28)

---

### New

- [#991](https://gitlab.com/meltano/meltano/issues/991) Add e2e tests for simple sqlite-carbon workflow
- [#1103](https://gitlab.com/meltano/meltano/issues/1103) Add Intercom to Meltano.com to interact with our users in real-time
- [#1130](https://gitlab.com/meltano/meltano/issues/1130) Add Tutorial for extracting data from Google Analytics and loading the extracted data to Postgres
- [#1168](https://gitlab.com/meltano/meltano/issues/1168) Speedrun video added to home page and new release issue template
- [#1182](https://gitlab.com/meltano/meltano/issues/1182) Add `null`able date inputs so optional dates aren't incorrectly required in validation
- [#1169](https://gitlab.com/meltano/meltano/issues/1169) Meltano now generates the dbt documentation automatically

### Changes

- [!1061](https://gitlab.com/meltano/meltano/merge_requests/1061) Update the Getting Started Guide and the Meltano.com documentation with the new UI and information about job logging and how to find the most recent run log of a pipeline.
- [#1213](https://gitlab.com/meltano/meltano/issues/1213) Add VuePress use and benefits to documentation
- [#922](https://gitlab.com/meltano/meltano/issues/922) Document the importance of transformations and how to get started
- [#1167](https://gitlab.com/meltano/meltano/issues/1167) Iterate on docs to improve readability and content updates

### Fixes

- [#1173](https://gitlab.com/meltano/meltano/issues/1173) Fix `sortBy` drag-and-drop bug in Analyze by properly using `tryAutoRun` vs. `runQuery`
- [#1079](https://gitlab.com/meltano/meltano/issues/1079) `meltano elt` will now run in isolation under `.meltano/run/elt`
- [#1204](https://gitlab.com/meltano/meltano/issues/1204) move project creation steps out of the local installation section of the docs and into the Getting Started Guide
- [#782](https://gitlab.com/meltano/meltano/issues/782) Update timeframe label and fix timeframe attributes to properly display in the Result Table

## 1.2.1 - (2019-10-22)

---

### New

- [#1123](https://gitlab.com/meltano/meltano/issues/1123) Add first-class "Submit Issue" CTA to help expedite resolution when a running job fails. Also updated the "Log" CTA in the Pipelines UI to reflect a failed state.

### Fixes

- [#1172](https://gitlab.com/meltano/meltano/issues/1172) Fix analytics issue related to app version

## 1.2.0 - (2019-10-21)

---

### New

- [#1121](https://gitlab.com/meltano/meltano/issues/1121) Add ability to configure listen address of Meltano and Airflow
- [#1022](https://gitlab.com/meltano/meltano/issues/1022) Add "Autorun Query" toggle and persist the user's choice across sessions
- [#1060](https://gitlab.com/meltano/meltano/issues/1060) Auto advance to Job Log from Pipeline Schedule creation
- [#1111](https://gitlab.com/meltano/meltano/issues/1111) Auto advance to Loader installation step when an extractor lacks entity selection

### Changes

- [#1013](https://gitlab.com/meltano/meltano/issues/1013) Toast initialization and analytics initialization cleanup

### Fixes

- [#1050](https://gitlab.com/meltano/meltano/issues/1050) Fix a bug where the Job log would be created before the `transform` are run.
- [#1122](https://gitlab.com/meltano/meltano/issues/1122) `meltano elt` will now properly run when using `target-snowflake`.
- [#1159](https://gitlab.com/meltano/meltano/issues/1159) Minor UI fixes (proper `MainNav` Model icon active color during Analyze route match & "Run" auto query related cleanup) and `...NameFromRoute` refactor renaming cleanup

## 1.1.0 - (2019-10-16)

---

### New

- [#1106](https://gitlab.com/meltano/meltano/issues/1106) Add description metadata to the GitLab extractor's Ultimate License configuration setting
- [#1057](https://gitlab.com/meltano/meltano/issues/1057) Auto advance to Entity Selection when an extractor lacks configuration settings
- [#51](https://gitlab.com/meltano/meltano-marketing/issues/51) Update Google Analytics to track `appVersion`, custom `projectId`, and to properly use the default `clientId`. The CLI also now uses `client_id` to differentiate between a CLI client id (not versioned) and the project id (versioned).
- [#1012](https://gitlab.com/meltano/meltano/issues/1012) Add intelligent autofocus for improved UX in both Extractor and Loader configuration
- [#758](https://gitlab.com/meltano/meltano/issues/758) Update 'meltano permissions' to add --full-refresh command to revoke all privileges prior to granting
- [#1113](https://gitlab.com/meltano/meltano/issues/1113) Update 'meltano permissions' to have the ability to find all schemas matching a partial name such as `snowplow_*`
- [#1114](https://gitlab.com/meltano/meltano/issues/1114) Update 'meltano permissions' to include the OPERATE privilege for Snowflake warehouse

### Changes

- Compress meltano-logo.png
- [#1080](https://gitlab.com/meltano/meltano/issues/1080) Temporarily disable Intercom until userId strategy is determined
- [#1058](https://gitlab.com/meltano/meltano/issues/1058) Updated the selected state of grouped buttons to fill vs. stroke. Updated the docs to reflect the reasoning to ensure consistency in Meltano's UI visual language
- [#1068](https://gitlab.com/meltano/meltano/issues/1068) Replace dogfooding term in docs to speedrun
- [#1101](https://gitlab.com/meltano/meltano/issues/1101) Add new tour video to home page
- [#1101](https://gitlab.com/meltano/meltano/issues/1101) Update design to improve readability and contrast
- [#1115](https://gitlab.com/meltano/meltano/issues/1115) Update 'meltano permissions' to not require an identially named role for a given user

### Fixes

- [#1120](https://gitlab.com/meltano/meltano/issues/1120) Fix a concurrency bug causing `meltano select` to crash.
- [#1086](https://gitlab.com/meltano/meltano/issues/1086) Fix a concurrency issue when the `meltano.yml` file was updated.
- [#1112](https://gitlab.com/meltano/meltano/issues/1112) Fix the "Run" button to improve UX by properly reflecting the running state for auto-running queries
- [#1023](https://gitlab.com/meltano/meltano/issues/1023) Fix last vuex mutation warning with editable `localConfiguration` clone approach

### Breaks

## 1.0.1 - (2019-10-07)

---

### Fixes

- Patch technicality due to PyPi limitation (v1 already existed from a publish mistake seven+ months ago) with needed changelog New/Changes/Fixes section headers

## 1.0.0 - (2019-10-07)

---

### New

- [#1020](https://gitlab.com/meltano/meltano/issues/1020) Update Command Line Tools documentation to reflect a standard format with opportunities for improvement in the future
- [#524](https://gitlab.com/meltano/meltano/issues/524) There is a new Plugins section on the site to contain all ecosystem related libraries (i.e., extractors, loaders, etc.)

### Changes

- [#1087](https://gitlab.com/meltano/meltano/issues/1087) Fix `meltano select` not seeding the database when run as the first command.
- [#1090](https://gitlab.com/meltano/meltano/issues/1090) Update the namespace for all plugins. Also the default schema used will go back to including the `tap_` prefix to avoid conflicts with existing schemas (e.g. a local `gitlab` or `salesforce` schema). This also fixes `tap-csv` and `tap-google-analytics` not properly working after the latest Meltano release.
- [#1047](https://gitlab.com/meltano/meltano-marketing/issues/1047) Fix a bug where some configuration values were not redacted

### Fixes

### Breaks

- [#1085](https://gitlab.com/meltano/meltano/issues/1085) Fix Analyze model dropdown to properly reflect installed `models`
- [#1089](https://gitlab.com/meltano/meltano/issues/1089) Properly re-initialize the Analyze page after a new analysis is selected during an existing analysis (this issue surfaced due to the recent Analyze dropdown CTAs addition which enables an analysis change during an existing one)
- [#1092](https://gitlab.com/meltano/meltano/issues/1092) Fix async condition so the design store's `defaultState` is properly applied before loading a new design via `initializeDesign`

## 0.44.1 - (2019-10-03)

---

### New

- [#51](https://gitlab.com/meltano/meltano-marketing/issues/51) Add Google Analytics tracking acknowledgment in the UI
- [#926](https://gitlab.com/meltano/meltano/issues/926) Add step-by-step intructions for using the DigitalOcean one-click installer
- [#1076](https://gitlab.com/meltano/meltano/issues/1076) Enable Log button in pipelines UI after route change or hard refresh if a matching log exists
- [#1067](https://gitlab.com/meltano/meltano/issues/1067) Add Model landing page and update Analyze main navigation to a dropdown displaying the various analysis CTAs associated with each model
- [#1080](https://gitlab.com/meltano/meltano/issues/1080) Add live chat support on Meltano.com website using Intercom.io

### Changes

- [#1069](https://gitlab.com/meltano/meltano/issues/1069) Meltano will now use the schedule's name to run incremental jobs
- [#926](https://gitlab.com/meltano/meltano/issues/926) Move manual DigitalOcean Droplet configuration instructions to advanced tutorials
- Collapse Installation docs into a single section

### Fixes

- [#1071](https://gitlab.com/meltano/meltano/issues/1071) Fix `rehydratePollers` so the UI reflects running jobs after a hard refresh or route change (this surfaced from the recent [!963](https://gitlab.com/meltano/meltano/merge_requests/963) change)
- [#1075](https://gitlab.com/meltano/meltano/issues/1075) Fix an issue where `meltano elt` would fail when a previous job was found

## 0.44.0 - (2019-09-30)

---

### New

- [#950](https://gitlab.com/meltano/meltano/issues/950) Removed the Analyze connection configuration: Meltano will now infer connections out of each loader configuration.
- [#1002](https://gitlab.com/meltano/meltano/issues/1002) Analyze UI now displays the Topic's (analysis model's) description text if applicable
- [#1032](https://gitlab.com/meltano/meltano/issues/1032) Add 'Model' and 'Notebook' to main navigation to communicate that Meltano plans to empower users with modeling and notebooking functionality
- [#949](https://gitlab.com/meltano/meltano/issues/949) Add "Log" button and dedicated sub-UI for tracking an ELT run's status more granularly

- [#932](https://gitlab.com/meltano/meltano/issues/932) Meltano can now be upgraded from the UI directly.

### Changes

- [#1045](https://gitlab.com/meltano/meltano/issues/1045) Make it clear that 'meltano add' is not hanging while installing plugins
- [#1000](https://gitlab.com/meltano/meltano/issues/1000) Update Getting Started guide with updated screenshots and content
- [#854](https://gitlab.com/meltano/meltano/issues/854) Charts now use pretty labels rather than the ID
- [#1011](https://gitlab.com/meltano/meltano/issues/1011) Removed "Catch-up Date" in favor of default "Start Date" of extractor
- [#578](https://gitlab.com/meltano/meltano/issues/578) Remove support for `tap-zuora`.
- [#1002](https://gitlab.com/meltano/meltano/issues/1002) Update `discovery.yml` with explicit `kind: password` metadata (we infer and set input types of `password` as a safeguard, but the explicit setting is preferred)
- [#1049](https://gitlab.com/meltano/meltano/issues/1049) Change default `target-sqlite` database name to `warehouse` to not conflict with system database
- [#949](https://gitlab.com/meltano/meltano/issues/949) Update the way Meltano handles logs for ELT runs: Every elt run is logged in `.meltano/run/logs/{job_id}/elt_{timestamp}.log`. That allows Meltano to keep logs for multiple, or even concurrent, elt runs with the same `job_id`.
- [#949](https://gitlab.com/meltano/meltano/issues/949) Update "Create Pipeline" redirect logic based on the previous route being 'transforms' (this is a UX win setting up the user with the sub-UI for the next logical step vs. requiring a manual "Create" click)
- [#1051](https://gitlab.com/meltano/meltano/issues/1051) Automatically set SQLALCHEMY_DATABASE_URI config to system database URI

### Fixes

- [#1004](https://gitlab.com/meltano/meltano/issues/1004) Fix error when deselecting last attribute in Analyze
- [#1048](https://gitlab.com/meltano/meltano/issues/1048) Fix various actions that should have been mutations and did minor code convention cleanup
- [#1063](https://gitlab.com/meltano/meltano/issues/1063) Fix the "Explore" button link in Dashboards to properly account for the `namespace`

### Breaks

- [#1051](https://gitlab.com/meltano/meltano/issues/1051) Remove MELTANO_BACKEND e.a. in favor of --uri CLI option and MELTANO_DATABASE_URI env var
- [#1052](https://gitlab.com/meltano/meltano/issues/1052) Move system database into `.meltano` directory to indicate it is owned by the app and not supposed to be messed with directly by users

## 0.43.0 - (2019-09-23)

---

### New

- [#1014](https://gitlab.com/meltano/meltano/issues/1014) Meltano now logs all output from each `meltano elt` run in a log file that uses the unique job*id of the run. It can be found in `.meltano/run/logs/elt*{job_id}.log`.
- [#1014](https://gitlab.com/meltano/meltano/issues/1014) Meltano now logs all output from each `meltano elt` run in a log file that uses the unique job*id of the run. It can be found in `.meltano/run/logs/elt*{job_id}.log`.
- [#1014](https://gitlab.com/meltano/meltano/issues/1014) Meltano now logs all output from each `meltano elt` run in a log file that uses the unique `job_id` of the run. It can be found in `.meltano/run/logs/elt*{job_id}.log`.
- [#955](https://gitlab.com/meltano/meltano/issues/955) Establish baseline for demo day and how they should be run

### Changes

- [#891](https://gitlab.com/meltano/meltano/issues/891) Contributors can run webapp from root directory

### Fixes

- [#1005](https://gitlab.com/meltano/meltano/issues/1005) Fix installed plugins endpoints listing identically named plugins of different types under wrong type

## 0.42.1 - (2019-09-19)

---

### Changes

- [#987](https://gitlab.com/meltano/meltano/issues/987) Update routing to match labels (verbs vs. nouns) in effort to subtly reinforce action taking vs. solely "thing" management
- [#960](https://gitlab.com/meltano/meltano/issues/960) Improve UX by instantly displaying extractor and loader configuration UIs based on "Install" or "Configure" interaction as opposed to the prior delay (side effect of async `addPlugin`)
- [#996](https://gitlab.com/meltano/meltano/issues/996) Update conditional UI analytics stats tracking at runtime vs. build-time by sourcing state from the same backend `send_anonymous_usage_stats` flag

### Fixes

- [#992](https://gitlab.com/meltano/meltano/issues/992) Fix missing GA scripts
- [#989](https://gitlab.com/meltano/meltano/issues/989) Fix UI/UX documentation regarding recent removal of `view-header`
- [#994](https://gitlab.com/meltano/meltano/issues/994) Fix stale Pipelines Count in main navigation Pipeline badge
- [#999](https://gitlab.com/meltano/meltano/issues/999) Update yarn dependencies to resolve peer dependency warning
- [#1008](https://gitlab.com/meltano/meltano/issues/1008) Fix error on "Create Pipeline Schedule" modal when no plugins have been installed
- [#1015](https://gitlab.com/meltano/meltano/issues/1008) Support SQLite database name with and without '.db' extension
- [#1007](https://gitlab.com/meltano/meltano/issues/1007) Fix pipeline with failed job not being regarded as having completed
- [#998](https://gitlab.com/meltano/meltano/issues/998) Update Analyze UI with conditional loading indicator to prevent query generation prior to connection dialects being loaded (this solution is still useful for when inference supercedes our current manual dialect selection solution)
- [#1009](https://gitlab.com/meltano/meltano/issues/1009) Fix default ConnectorSettings validation to account for `false` (unchecked) checkbox values

### Breaks

## 0.42.0 - (2019-09-16)

---

### New

- [#976](https://gitlab.com/meltano/meltano/issues/976) Route changes will update page title in the web app

### Changes

- [Marketing #48](https://gitlab.com/meltano/meltano-marketing/issues/48) Update newsletter subscription links to redirect to our new newsletter [hosted by Substack](https://meltano.substack.com)

### Fixes

- [#965](https://gitlab.com/meltano/meltano/issues/965) Fix a regression that prevented the Meltano UI to reach the Meltano API when using an external hostname.
- [#986](https://gitlab.com/meltano/meltano/issues/986) Fix an issue where the Orchestration page would not show Airflow even when it was installed.
- [#969](https://gitlab.com/meltano/meltano/issues/969) Fix an issue where the Meltano Analyze connection would not respect the `port` configuration.
- [#964](https://gitlab.com/meltano/meltano/issues/964) Fix copy button overlap issue with top navigation
- [#970](https://gitlab.com/meltano/meltano/issues/970) Fix Meltano's m5o parser and compiler to properly namespace and isolate the definitions of different custom and packaged Topics.

## 0.41.0 - (2019-09-09)

---

### New

- [#980](https://gitlab.com/meltano/meltano/issues/980) Add Cypress for e2e testing pipeline
- [#579](https://gitlab.com/meltano/meltano/issues/579) Add `meltano schedule list` to show a project's schedules
- [#942](https://gitlab.com/meltano/meltano/issues/942) Add progress bars on various routes to improve UX feedback
- [#779](https://gitlab.com/meltano/meltano/issues/779) Add various UI polish details regarding iconography use, preloading feedback, breadcrumbs, container styling, navigation, and sub-navigation

### Changes

- [#906](https://gitlab.com/meltano/meltano/issues/906) `meltano ui` will now run in `production` per default

- [#942](https://gitlab.com/meltano/meltano/issues/942) Update Analyze Connections UI to match configuration-as-modal pattern for UX consistency regarding configuration
- [#779](https://gitlab.com/meltano/meltano/issues/779) Update all "This feature is queued..." temporary UI buttons to link to the Meltano repo issues page with a contextual search term

## 0.40.0 - (2019-09-04)

---

### New

- [#927](https://gitlab.com/meltano/meltano/issues/927) Document how to manually set up a Meltano Droplet on DigitalOcean

- [#916](https://gitlab.com/meltano/meltano/issues/916) Add Transform step as first-class and adjacent step to Extract and Load
- [#916](https://gitlab.com/meltano/meltano/issues/916) Improve Create Pipeline Schedule default selection UX by leveraging "ELT recents" concept
- [#936](https://gitlab.com/meltano/meltano/issues/936) Add "Refresh Airflow" button in Orchestrate to bypass route change or full-page refresh when iframe doesn't initially inflate as expected (this will likely be automated once the root cause is determined)
- [#899](https://gitlab.com/meltano/meltano/issues/899) Add deep linking improvements to reports and dashboards to better facilitate sharing
- [#899](https://gitlab.com/meltano/meltano/issues/899) Add "Edit" and "Explore" buttons to each report instance displayed in a dashboard to enable editing said report and exploring a fresh and unselected analysis of the same model and design
- [!546](https://gitlab.com/meltano/meltano/merge_requests/546) Add new Advanced Tutorial on how to Load CSV files to Postgres

### Changes

- [#909](https://gitlab.com/meltano/meltano/issues/909) Default names will be generated for Reports and Dashboards
- [#892](https://gitlab.com/meltano/meltano/issues/892) Improve experience for parsing Snowflake URL for ID by showing processing step
- [#935](https://gitlab.com/meltano/meltano/issues/935) Update Entity Selection to be nested in the Extract step so each ELT step is consecutive
- [#886](https://gitlab.com/meltano/meltano/issues/886) Add validation for grouping settings as the next iteration of improved form validation for generated connector settings

### Fixes

- [#931](https://gitlab.com/meltano/meltano/issues/931) Fix Analyze Connections identifier mismatch resulting from recent linting refactor
- [#919](https://gitlab.com/meltano/meltano/issues/919) Fix Airflow iframe automatic UI refresh
- [#937](https://gitlab.com/meltano/meltano/issues/937) Fix Chart.vue prop type error

## 0.39.0 - (2019-08-26)

---

### New

- [#838](https://gitlab.com/meltano/meltano/issues/838) Add indicator for speed run plugins
- [#870](https://gitlab.com/meltano/meltano/issues/870) Add global footer component in docs
- [#871](https://gitlab.com/meltano/meltano/issues/871) Add contributing link in footer of docs
- [#908](https://gitlab.com/meltano/meltano/issues/908) Add auto installation for Airflow Orchestrator for improved UX
- [#912](https://gitlab.com/meltano/meltano/issues/912) Auto run the ELT of a saved Pipeline Schedule by default
- [#907](https://gitlab.com/meltano/meltano/issues/907) Add auto select of "All" for Entities Selection step and removed the performance warning (a future iteration will address the "Recommended" implementation and the display of a resulting performance warning when "All" is selected and "Recommended" ignored)
- [#799](https://gitlab.com/meltano/meltano/issues/799) Standardized code conventions on the frontend and updated related documentation (issues related to further linting enforcement will soon follow)

### Changes

- [#838](https://gitlab.com/meltano/meltano/issues/838) Speed run plugins prioritized to top of the list
- [#896](https://gitlab.com/meltano/meltano/issues/896) Add documentation for how to do patch releases
- [#910](https://gitlab.com/meltano/meltano/issues/910) Update linting rules to enforce better standards for the frontend code base
- [#885](https://gitlab.com/meltano/meltano/issues/885) Add docs for all extractors and loaders
- [#885](https://gitlab.com/meltano/meltano/issues/885) All plugin modal cards show docs text if they have docs
- [#733](https://gitlab.com/meltano/meltano/issues/733) Improve error feedback to be more specific when plugin installation errors occur

### Fixes

- [#923](https://gitlab.com/meltano/meltano/issues/923) Fix contributing release docs merge conflict issue

## 0.38.0 - (2019-08-21)

---

### New

- [#746](https://gitlab.com/meltano/meltano/issues/746) Add CTA to specific dashboard in "Add to Dashboard" sub-UI
- [#746](https://gitlab.com/meltano/meltano/issues/746) Add toast feedback on success, update, or error for schedules, reports, and dashboards
- [#814](https://gitlab.com/meltano/meltano/issues/814) Install Airflow via the Orchestration UI (we may do this in the background automatically in the future)

### Changes

- [#901](https://gitlab.com/meltano/meltano/issues/901) Update entities plugins to be alphabetically sorted for consistency with extractors ordering

### Fixes

- [#746](https://gitlab.com/meltano/meltano/issues/746) Prevent duplicate schedule, report, and dashboard creation if there is an existing item
- [#976](https://gitlab.com/meltano/meltano/issues/900) Fix fallback v976e Route changes will update page title in the web appfor Iso8601 dates/times
- [#903](https://gitlab.com/meltano/meltano/issues/903) Fix columns display issue for the base table in Analyze

### Breaks

## 0.37.2 - (2019-08-19)

---

### Fixes

- [#894](https://gitlab.com/meltano/meltano/issues/894) Fix issue with static asset paths

## 0.37.1 - (2019-08-19)

---

### Fixes

- [#894](https://gitlab.com/meltano/meltano/issues/894) Fix build issues with new Vue CLI 3 build process

## 0.37.0 - (2019-08-19)

---

### New

- [#763](https://gitlab.com/meltano/meltano/issues/763) Add inference to auto install related plugins after a user installs a specific extractor
- [#867](https://gitlab.com/meltano/meltano/issues/867) Add fallback values (if they aren't set in the `discovery.yml`) for `start date`, `start time`, and `end date` for all connectors so the user has potentially one less interaction to make per connector configuration

### Changes

- [#342](https://gitlab.com/meltano/meltano/issues/342) Swap UI app directory "webapp" and upgrade to Vue CLI 3
- [#882](https://gitlab.com/meltano/meltano/issues/882) Update navigation and subnavigation labels to verbs vs. nouns to inspire action and productivity when using the UI
- [#700](https://gitlab.com/meltano/meltano/issues/700) Update documentation to remove "\$" and trim spaces to make CLI command copy/paste easier
- [#878](https://gitlab.com/meltano/meltano/issues/878) Write a [tutorial to help users get started with PostgreSQL](http://www.meltano.com/docs/loaders.html#postgresql-database)
- [#883](https://gitlab.com/meltano/meltano/issues/883) Break Extractors and Loaders sections out in the docs
- [#889](https://gitlab.com/meltano/meltano/issues/889) Allow for githooks to lint on commit
- [#835](https://gitlab.com/meltano/meltano/issues/835) Pipeline name in Schedule creation will have an automatic default

### Fixes

- [#872](https://gitlab.com/meltano/meltano/issues/872) Updated `tap-marketo` and `tap-stripe` to leverage password input type while also improving the input type password fallback
- [#882](https://gitlab.com/meltano/meltano/issues/882) Fix recent minor regression regarding `Dashboard` routing
- [#858](https://gitlab.com/meltano/meltano/issues/858) Fix `job_state` bug so that ELT run status polling can properly resume as expected
- [#890](https://gitlab.com/meltano/meltano/issues/890) Fix implementation of default configuration setting to use less code

## 0.36.0 - (2019-08-12)

---

### New

- [#793](https://gitlab.com/meltano/meltano/issues/793) Add introduction module to Connector Settings to allow for helper text as far as signup and documentation links
- [#796](https://gitlab.com/meltano/meltano/issues/796) Add dropdown option to Connector Settings to allow for more defined UI interactions
- [#802](https://gitlab.com/meltano/meltano/issues/802) Add support for Query Filters over columns that are not selected
- [#855](https://gitlab.com/meltano/meltano/issues/855) Add empty state to Dashboards and cleaned up styling for consistency with Analyze's layout
- [#856](https://gitlab.com/meltano/meltano/issues/856) Add contextual information to the Analyze Connection UI to aid user understanding
- [#800](https://gitlab.com/meltano/meltano/issues/800) Add save success feedback for connectors, entities, and connections
- [#817](https://gitlab.com/meltano/meltano/issues/817) Add [Meltano explainer video](https://www.youtube.com/watch?v=2Glsf89WQ5w) to the front page of Meltano.com

### Changes

- [#794](https://gitlab.com/meltano/meltano/issues/794) Update Snowflake fields to have descriptions and utilize tooltip UI
- [#853](https://gitlab.com/meltano/meltano/issues/853) Improve UX for multi-attribute ordering (wider sub-UI for easier reading, clear drop target, and clearer drag animation for reenforcing sorting interaction)
- [#735](https://gitlab.com/meltano/meltano/issues/735) Update Entities UI to only display entity selection "Configure" CTAs for installed (vs. previously all) extractors
- [#548](https://gitlab.com/meltano/meltano/issues/548) Update Meltano mission, vision and path to v1 on [roadmap page](https://meltano.com/docs/roadmap.html) of Meltano.com
- [#824](https://gitlab.com/meltano/meltano/issues/824) Update `meltano select` to use the unique `tap_stream_id` instead of the `stream` property for filtering streams. This adds support for taps with multiple streams with the same name, like, for example, the ones produced by `tap-postgres` when tables with the same name are defined in different schemas.
- [#842](https://gitlab.com/meltano/meltano/issues/842) Collapse Deployment section in the docs to be under [Installation](https://meltano.com/developer-tools/self-hosted-installation.html)

### Fixes

- [#855](https://gitlab.com/meltano/meltano/issues/855) Fix bug that duplicated a dashboard's `reportIds` that also prevented immediate UI feedback when reports were toggled (added or removed) from a dashboard via Analyze's "Add to Dashboard" dropdown
- [#851](https://gitlab.com/meltano/meltano/issues/851) Fix report saving and loading to work with filters and sortBy ordering
- [#852](https://gitlab.com/meltano/meltano/issues/852) Update Scheduling UI to have "Run" button at all times vs conditionally to empower users to run one-off ELT pipelines even if Airflow is installed
- [#852](https://gitlab.com/meltano/meltano/issues/852) Update Scheduling UI "Interval" column with CTA to install Airflow while communicating why via tooltip
- [#852](https://gitlab.com/meltano/meltano/issues/852) Fix initial Orchestration page hydration to properly reflect Airflow installation status
- [#831](https://gitlab.com/meltano/meltano/issues/831) Update `meltano elt` to exit with 1 and report dbt's exit code on an error message when dbt exits with a non-zero code.
- [#857](https://gitlab.com/meltano/meltano/issues/857) Update PluginDiscoveryService to use the cached `discovery.yml` when Meltano can not connect to `meltano.com` while trying to fetch a fresh version of the discovery file.
- [#850](https://gitlab.com/meltano/meltano/issues/850) Fix entities response so entities display as expected (as assumed this simple fix was due to our recent interceptor upgrade)
- [#800](https://gitlab.com/meltano/meltano/issues/800) Fix connector and connection settings to display saved settings by default while falling back and setting defaults if applicable

## 0.35.0 - (2019-08-05)

---

### New

- [!781](https://gitlab.com/meltano/meltano/merge_requests/781) Add new Advanced Tutorial on how to use tap-postgres with Meltano
- [#784](https://gitlab.com/meltano/meltano/issues/784) Add multiple attribute ordering with drag and drop ordering in the UI

### Changes

- [#784](https://gitlab.com/meltano/meltano/issues/784) As part of multiple attribute sorting and keeping the attributes and results sub-UIs in sync, we know autorun queries based on user interaction after the initial explicit "Run" button interaction

## 0.34.2 - (2019-08-01)

---

### Fixes

- [#821](https://gitlab.com/meltano/meltano/issues/821) Fix `meltano config` not properly loading settings defined in the `meltano.yml`
- [#841](https://gitlab.com/meltano/meltano/issues/841) Fix a problem when model names were mangled by the API

## 0.34.1 - (2019-07-30)

---

### Fixes

- [#834](https://gitlab.com/meltano/meltano/issues/834) Fixed a problem with the Meltano UI not having the proper API URL set

## 0.34.0 - (2019-07-29)

---

### New

- [#757](https://gitlab.com/meltano/meltano/issues/757) Update 'meltano permissions' to add support for GRANT ALL and FUTURE GRANTS on tables in schemas
- [#760](https://gitlab.com/meltano/meltano/issues/760) Update 'meltano permissions' to add support for granting permissions on VIEWs
- [#812](https://gitlab.com/meltano/meltano/issues/812) `meltano ui` will now stop stale Airflow workers when starting
- [#762](https://gitlab.com/meltano/meltano/issues/762) Added run ELT via the UI (manages multiple and simultaneous runs)
- [#232](https://gitlab.com/meltano/meltano/issues/232) Meltano now bundles Alembic migrations to support graceful database upgrades

### Changes

- [#828](https://gitlab.com/meltano/meltano/issues/828) Docker installation instructions have been dogfooded, clarified, and moved to Installation section
- [#944](https://gitlab.com/meltano/meltano/issues/944) Update the Transform step's default to "Skip"

### Fixes

- [#807](https://gitlab.com/meltano/meltano/issues/807) Fix filter input validation when editing saved filters
- [#822](https://gitlab.com/meltano/meltano/issues/822) Fix pipeline schedule naming via slugify to align with Airflow DAG naming requirements
- [#820](https://gitlab.com/meltano/meltano/issues/820) Fix `meltano select` not properly connecting to the system database
- [#787](https://gitlab.com/meltano/meltano/issues/787) Fix results sorting to support join tables
- [#832](https://gitlab.com/meltano/meltano/issues/832) Fix schedule creation endpoint to return properly typed response (this became an issue as a result of our recent case conversion interceptor)
- [#819](https://gitlab.com/meltano/meltano/issues/819) Running the Meltano UI using gunicorn will properly update the system database

## 0.33.0 - (2019-07-22)

---

### New

- [#788](https://gitlab.com/meltano/meltano/issues/788) Reydrate filters in Analyze UI after loading a saved report containing filters

### Changes

- [#804](https://gitlab.com/meltano/meltano/issues/804) Connection set in the Design view are now persistent by Design

### Fixes

- [#788](https://gitlab.com/meltano/meltano/issues/788) Properly reset the default state of the Analyze UI so stale results aren't displayed during a new analysis
- [!806](https://gitlab.com/meltano/meltano/merge_requests/806) Fix filters editing to prevent input for `is_null` and `is_not_null` while also ensuring edits to existing filter expressions types adhere to the same preventitive input.
- [#582](https://gitlab.com/meltano/meltano/issues/582) Remove the `export` statements in the default `.env` initialized by `meltano init`.
- [#816](https://gitlab.com/meltano/meltano/issues/816) Fix `meltano install` failing when connections where specified in the `meltano.yml`
- [#786](https://gitlab.com/meltano/meltano/issues/786) Fixed an issue with the SQL engine would mixup table names with join/design names
- [#808](https://gitlab.com/meltano/meltano/issues/808) Fix filter aggregate value with enforced number via `getQueryPayloadFromDesign()` as `input type="number"` only informs input keyboards on mobile, and does not enforce the Number type as expected

## 0.32.2 - (2019-07-16)

---

### New

- [#759](https://gitlab.com/meltano/meltano/issues/759) Added filtering functionality to the Analyze UI while additionally cleaning it up from a UI/UX lens

## 0.32.1 - (2019-07-15)

---

### Fixes

- [#792](https://gitlab.com/meltano/meltano/issues/792) Fix an error when trying to schedule an extractor that didn't expose a `start_date`.

## 0.32.0 - (2019-07-15)

---

### New

- [!718](https://gitlab.com/meltano/meltano/merge_requests/718) Add support for filters (WHERE and HAVING clauses) to MeltanoQuery and Meltano's SQL generation engine
- [#748](https://gitlab.com/meltano/meltano/issues/748) Added the `Connections` plugin to move the Analyze connection settings to the system database
- [#748](https://gitlab.com/meltano/meltano/issues/748) Added the `meltano config` command to manipulate a plugin's configuration

### Fixes

[!726](https://gitlab.com/meltano/meltano/merge_requests/726) Fixed InputDateIso8601's default value to align with HTML's expected empty string default

## 0.31.0 - (2019-07-08)

---

### New

- [#766](https://gitlab.com/meltano/meltano/issues/766) Add Codeowners file so that the "approvers" section on MRs is more useful for contributors
- [#750](https://gitlab.com/meltano/meltano/issues/750) Various UX updates (mostly tooltips) to make the configuration UI for scheduling orchestration easier to understand
- [#739](https://gitlab.com/meltano/meltano/issues/739) Updated `discovery.yml` for better consistency of UI order within each connector's settings (authentication -> contextual -> start/end dates). Improved various settings' `kind`, `label`, and `description`. Added a `documentation` prop to provide a documentation link for involved settings (temp until we have better first class support for more complex setting types)

### Fixes

- [#737](https://gitlab.com/meltano/meltano/issues/737) Fixed UI flash for connector settings when installation is complete but `configSettings` has yet to be set
- [#751](https://gitlab.com/meltano/meltano/issues/751) Fixed the Orchestrations view by properly checking if Airflow is installed so the correct directions display to the user

## 0.30.0 - (2019-07-01)

---

### New

- [#736](https://gitlab.com/meltano/meltano/issues/736) Add "Cancel", "Next", and a message to the entities UI when an extractor doesn't support discovery and thus entity selection
- [#730](https://gitlab.com/meltano/meltano/issues/730) Updated Analyze Models page UI with improved content organization so it is easier to use
- [#710](https://gitlab.com/meltano/meltano/issues/710) Updated connector (extractor and loader) settings with specific control type (text, password, email, boolean, and date) per setting, added form validation, and added an inference by default for password and token fields as a protective measure
- [#719](https://gitlab.com/meltano/meltano/issues/719) Added InputDateIso8601.vue component to standardize date inputs in the UI while ensuring the model data remains in Iso8601 format on the frontend.
- [#643](https://gitlab.com/meltano/meltano/issues/643) Updated `minimallyValidated` computeds so that new users are intentionally funneled through the pipelines ELT setup UI (previously they could skip past required steps)
- [#752](https://gitlab.com/meltano/meltano/issues/752) Fix the schedule having no start_date when the extractor didn't expose a `start_date` setting

### Fixes

- [!703](https://gitlab.com/meltano/meltano/merge_requests/703) Fix `ScheduleService` instantiation due to signature refactor

## 0.29.0 - (2019-06-24)

---

### New

- [#724](https://gitlab.com/meltano/meltano/issues/724) Add the `model-gitlab-ultimate` plugin to Meltano. It includes .m5o files for analyzing data available for Gitlab Ultimate or Gitlab.com Gold accounts (e.g. Epics, Epic Issues, etc) fetched using the Gitlab API. Repository used: https://gitlab.com/meltano/model-gitlab-ultimate
- [#723](https://gitlab.com/meltano/meltano/issues/723) Add proper signage and dedicated sub-navigation area in views/pages. Standardized the view -> sub-view markup relationships for consistent layout. Directory refactoring for improved organization.
- [#612](https://gitlab.com/meltano/meltano/issues/612) Move the plugins' configuration to the database, enabling configuration from the UI

### Changes

- [#636](https://gitlab.com/meltano/meltano/issues/636) Refactored connector logo related logic into a ConnectorLogo component for code cleanliness, reusability, and standardization
- [#728](https://gitlab.com/meltano/meltano/issues/728) Change error notification button link to open the bugs issue template

### Fixes

- [#718](https://gitlab.com/meltano/meltano/issues/718) Fix dynamically disabled transforms always running. Transforms can now be dynamically disabled inside a dbt package and Meltano will respect that. It will also respect you and your time.
- [#684](https://gitlab.com/meltano/meltano/issues/684) Enables WAL on SQLite to handle concurrent processes gracefully
- [#732](https://gitlab.com/meltano/meltano/issues/732) Fix plugin installation progress bar that wasn't updating upon installation completion

## 0.28.0 - (2019-06-17)

---

### New

- [!683](https://gitlab.com/meltano/meltano/issues/683) Add `--start-date` to `meltano schedule` to give the control over the catch up logic to the users
- [#651](https://gitlab.com/meltano/meltano/issues/651) Added model installation in the Analyze UI to bypass an otherwise "back to the CLI step"
- [#676](https://gitlab.com/meltano/meltano/issues/676) Add pipeline schedule UI for viewing and saving pipeline schedules for downstream use by Airflow/Orchestration

### Changes

- [#708](https://gitlab.com/meltano/meltano/issues/708) Enable `tap-gitlab` to run using Gitlab Ultimate and Gitlab.com Gold accounts and extract Epics and Epic Issues.
- [#711](https://gitlab.com/meltano/meltano/issues/711) Add new call to action for submitting an issue on docs site
- [#717](https://gitlab.com/meltano/meltano/issues/717) Enable `dbt-tap-gitlab` to run using Gitlab Ultimate and Gitlab.com Gold accounts and generate transformed tables that depend on Epics and Epic Issues.

### Fixes

- [#716](https://gitlab.com/meltano/meltano/issues/716) Fix entities UI so only installed extractors can edit selections
- [#715](https://gitlab.com/meltano/meltano/issues/715) Remove reimport of Bulma in `/orchestration` route to fix borked styling

## 0.27.0 - (2019-06-10)

---

### New

- [!640](https://gitlab.com/meltano/meltano/merge_requests/640) Google Analytics logo addition for recent tap-google-analytics Extractor addition
- [#671](https://gitlab.com/meltano/meltano/issues/671) Add the `tap-google-analytics` transform to Meltano. It is using the dbt package defined in https://gitlab.com/meltano/dbt-tap-google-analytics
- [#672](https://gitlab.com/meltano/meltano/issues/672) Add the `model-google-analytics` plugin to Meltano. It includes .m5o files for analyzing data fetched from the Google Analytics Reporting API. Repository used: https://gitlab.com/meltano/model-google-analytics
- [#687](https://gitlab.com/meltano/meltano/issues/687) Implemented a killswitch to prevent undefined behaviors when a Meltano project is not compatible with the installed `meltano` version

### Fixes

- [#661](https://gitlab.com/meltano/meltano/issues/661) Fixed empty UI for extractors that lack configuration settings by providing feedback message with actionable next steps
- [#663](https://gitlab.com/meltano/meltano/issues/663) Fixed Airflow error when advancing to Orchestration step after installing and saving a Loader configuration
- [#254](https://gitlab.com/meltano/meltano/issues/254) Fixed `meltano init` not working on terminal with cp1252 encoding
- [#254](https://gitlab.com/meltano/meltano/issues/254) Fixed `meltano add/install` crashing on Windows
- [#664](https://gitlab.com/meltano/meltano/issues/664) Minor CSS fix ensuring Airflow UI height is usable (side-effect of recent reparenting)
- [#679](https://gitlab.com/meltano/meltano/issues/679) Fix an issue with `meltano select` emitting duplicate properties when the property used the `anyOf` type
- [#650](https://gitlab.com/meltano/meltano/issues/650) Add `MELTANO_DISABLE_TRACKING` environment variable to disable all tracking
- [#670](https://gitlab.com/meltano/meltano/issues/670) Update tests to not send tracking events

## 0.26.0 - (2019-06-03)

---

### New

- [#603](https://gitlab.com/meltano/meltano/issues/603) `meltano select` now supports raw JSON Schema as a valid Catalog
- [#537](https://gitlab.com/meltano/meltano/issues/537) Add Extractor for Google Analytics (`tap-google-analytics`) to Meltano. It uses the tap defined in https://gitlab.com/meltano/tap-google-analytics/

### Changes

- [#621](https://gitlab.com/meltano/meltano/issues/621) Added new tutorial for tap-gitlab
- [#657](https://gitlab.com/meltano/meltano/issues/657) Update Analyze page to have single purpose views

### Fixes

- [#645](https://gitlab.com/meltano/meltano/issues/645) Fixed confusion around Loader Settings and Analytics DB Connector Settings
- [#580](https://gitlab.com/meltano/meltano/issues/580) Fixed `project_compiler` so the Analyze page can properly display custom topics
- [#658](https://gitlab.com/meltano/meltano/issues/658) Fixed the Analyze page when no models are present
- [#603](https://gitlab.com/meltano/meltano/issues/603) Fix an issue where `meltano select` would incorrectly report properties as excluded
- [#603](https://gitlab.com/meltano/meltano/issues/603) Fix an issue where `meltano select` incorrectly flatten nested properties
- [#553](https://gitlab.com/meltano/meltano/issues/553) Fix an issue where running `meltano select --list` for the first time would incorrectly report properties

### Break

## 0.25.0 - (2019-05-28)

---

### New

- [#586](https://gitlab.com/meltano/meltano/issues/586) `meltano ui` now automatically start Airflow if installed; Airflow UI available at `Orchestration`.
- [#592](https://gitlab.com/meltano/meltano/issues/592) Added baseline UX feedback via toast for uncaught API response errors with a link to "Submit Bug"
- [#642](https://gitlab.com/meltano/meltano/issues/642) Improved UX during extractor plugin installation so settings can be configured _during_ installation as opposed to waiting for the (typically lengthy) install to complete
- [!647](https://gitlab.com/meltano/meltano/merge_requests/647) Added preloader for occasional lengthy extractor loading and added feedback for lengthy entities loading
- [#645](https://gitlab.com/meltano/meltano/issues/645) Added an Analyze landing page to facilitate future sub-UIs including the Analyze database settings; Added proper Loader Settings UI.

### Fixes

- [#645](https://gitlab.com/meltano/meltano/issues/645) Fixed confusion around Loader Settings and Analyze database settings

## 0.24.0 - (2019-05-06)

---

### New

- [#622](https://gitlab.com/meltano/meltano/issues/622) Added ELT flow UI Routes & Deep Linking to advance user through next steps after each step's save condition vs. requiring them to manually click the next step to advance
- [#598](https://gitlab.com/meltano/meltano/issues/598) Updated color and greyscale use in the context of navigation and interactive elements to better communicate UI hierarchy
- [#607](https://gitlab.com/meltano/meltano/issues/607) Add "All/Default/Custom" button bar UI for improved entities selection UX
- [#32](https://gitlab.com/meltano/meltano-marketing/issues/32) Integrate Algolia Search for docs
- [#590](https://gitlab.com/meltano/meltano/issues/590) Add documentation for deploying Meltano in ECS
- [#628](https://gitlab.com/meltano/meltano/issues/628) Add documentation for tap-mongodb
- [!605](https://gitlab.com/meltano/meltano/merge_requests/605) Added tooltips for areas of UI that are WIP for better communication of a feature's status

### Changes

- [375](https://gitlab.com/meltano/meltano/issues/375) Meltano can now run on any host/port

### Fixes

- [#595](https://gitlab.com/meltano/meltano/issues/595) Fix `meltano invoke` not working properly with `dbt`
- [#606](https://gitlab.com/meltano/meltano/issues/606) Fix `SingerRunner.bookmark_state()` to properly handle and store the state output from Targets as defined in the Singer.io Spec.

## 0.23.0 - (2019-04-29)

---

### New

- [#32](https://gitlab.com/meltano/meltano-marketing/issues/32) Integrate Algolia Search for docs

### Changes

- [#522](https://gitlab.com/meltano/meltano/issues/522) Update Carbon tutorial with new instructions and screenshots

## 0.22.0 - (2019-04-24)

---

### New

- [#477](https://gitlab.com/meltano/meltano/issues/477) Add ability for users to sign up for email newsletters
- [!580](https://gitlab.com/meltano/meltano/merge_requests/580) Add sorting to plugins for improved UX, both UI via extractors/loaders/etc. and `meltano discover all` benefit from sorted results
- [!528](https://gitlab.com/meltano/meltano/issues/528) Add documentation for RBAC alpha feature and environment variables

### Changes

- [#588](https://gitlab.com/meltano/meltano/issues/588) Updated core navigation and depth hierarchy styling to facilitate main user flow and improved information architecture
- [#591](https://gitlab.com/meltano/meltano/issues/591) Revert #484: remove `meltano ui` being run outside a Meltano project.
- [#584](https://gitlab.com/meltano/meltano/issues/584) Initial v1 for enabling user to setup ELT linearly through the UI via a guided sequence of steps

### Fixes

- [#600](https://gitlab.com/meltano/meltano/issues/600) Fix a bug with meltano select when the extractor would output an invalid schema
- [#597](https://gitlab.com/meltano/meltano/issues/597) Automatically open the browser when `meltano ui` is run

## 0.21.0 - (2019-04-23)

---

### New

- [#477](https://gitlab.com/meltano/meltano/issues/477) Add ability for users to sign up for email newsletters

### Changes

- [#591](https://gitlab.com/meltano/meltano/issues/591) Revert #484: remove `meltano ui` being run outside a Meltano project.

## 0.20.0 - (2019-04-15)

---

### New

- Add documentation on custom transformations and models. Link to Tutorial: https://www.meltano.com/tutorials/create-custom-transforms-and-models.html

## 0.19.1 - (2019-04-10)

---

### New

- [#539](https://gitlab.com/meltano/meltano/issues/539) Add Tutorial for "Using Jupyter Notebooks" with Meltano
- [#534](https://gitlab.com/meltano/meltano/issues/534) Add UI entity selection for a given extractor
- [#520](https://gitlab.com/meltano/meltano/issues/520) Add v1 UI for extractor connector settings
- [#486](https://gitlab.com/meltano/meltano/issues/486) Add the `model-gitlab` plugin to Meltano. It includes .m5o files for analyzing data fetched using the Gitlab API. Repository used: https://gitlab.com/meltano/model-gitlab
- [#500](https://gitlab.com/meltano/meltano/issues/500) Add the `model-stripe` plugin to Meltano. It includes .m5o files for analyzing data fetched using the Stripe API. Repository used: https://gitlab.com/meltano/model-stripe
- [#440](https://gitlab.com/meltano/meltano/issues/440) Add the `model-zuora` plugin to Meltano. It includes .m5o files for analyzing data fetched using the Zuora API. Repository used: https://gitlab.com/meltano/model-zuora
- [#541](https://gitlab.com/meltano/meltano/issues/541) Add a 404 page for missing routes on the web app

### Fixes

- [#576](https://gitlab.com/meltano/meltano/issues/576) Fix switching between designs now works
- [#555](https://gitlab.com/meltano/meltano/issues/555) Fix `meltano discover` improperly displaying plugins
- [#530](https://gitlab.com/meltano/meltano/issues/530) Fix query generation for star schemas
- [#575](https://gitlab.com/meltano/meltano/issues/575) Move Airflow configuration to .meltano/run/airflow
- [#571](https://gitlab.com/meltano/meltano/issues/571) Fix various routing and API endpoint issues related to recent `projects` addition

## 0.19.0 - (2019-04-08)

---

### New

- [#513](https://gitlab.com/meltano/meltano/issues/513) Added initial e2e tests for the UI
- [#431](https://gitlab.com/meltano/meltano/issues/431) Add the `tap-zendesk` transform to Meltano. It is using the dbt package defined in https://gitlab.com/meltano/dbt-tap-zendesk
- [484](https://gitlab.com/meltano/meltano/issues/484) Updated `meltano ui` to automatically launch the UI, and projects from the UI (previously only an option in the CLI)
- [#327](https://gitlab.com/meltano/meltano/issues/327) Add `meltano add --custom` switch to enable integration of custom plugins
- [#540](https://gitlab.com/meltano/meltano/issues/540) Add CHANGELOG link in intro section of the docs
- [#431](https://gitlab.com/meltano/meltano/issues/431) Add the `model-zendesk` plugin to Meltano. It includes .m5o files for analyzing data fetched using the Zendesk API. Repository used: https://gitlab.com/meltano/model-zendesk
- [!544](https://gitlab.com/meltano/meltano/merge_requests/544) Add support for extracting data from CSV files by adding [tap-csv](https://gitlab.com/meltano/tap-csv) to Meltano
- [#514](https://gitlab.com/meltano/meltano/issues/514) Add 'airflow' orchestrators plugin to enable scheduling
- Add the `tap-zuora` transform to Meltano. It is using the dbt package defined in https://gitlab.com/meltano/dbt-tap-zuora

### Changes

- [#455](https://gitlab.com/meltano/meltano/issues/455) Add documentation about `target-snowflake`

### Fixes

- [#507](https://gitlab.com/meltano/meltano/issues/507) Ensure design name and table name don't need to match so multiple designs can leverage a single base table
- [#551](https://gitlab.com/meltano/meltano/issues/551) Fix HDA queries generated when an attribute is used both as a column and as an aggregate.
- [#559](https://gitlab.com/meltano/meltano/issues/559) Add support for running custom transforms for taps without default dbt transforms.

## 0.18.0 - (2019-04-02)

---

### New

- [#432](https://gitlab.com/meltano/meltano/issues/432) Add the `tap-zuora` transform to Meltano. It is using the dbt package defined in https://gitlab.com/meltano/dbt-tap-zuora

### Changes

- Remove Snowflake references from advanced tutorial.
- [#2 dbt-tap-zuora](https://gitlab.com/meltano/dbt-tap-zuora/issues/2) Remove custom SFDC related attributes from Zuora Account and Subscription Models
- Update [Contributing - Code Style](https://meltano.com/docs/contributing.html#code-style) documentation to including **pycache** troubleshooting

### Fixes

- [#529](https://gitlab.com/meltano/meltano/issues/529) Resolve "SFDC Tutorial - ELT Fails due to invalid schema.yml" by [#4 dbt-tap-salesforce](https://gitlab.com/meltano/dbt-tap-salesforce/issues/4) removing the schema.yml files from the dbt models for tap-salesforce.
- [#502](https://gitlab.com/meltano/meltano/issues/502) Fix the situation where an m5o has no joins, the design still will work.

## 0.17.0 - (2019-03-25)

---

### New

- [#485](https://gitlab.com/meltano/meltano/issues/485) Added various UI unit tests to the Analyze page
- [#370](https://gitlab.com/meltano/meltano/issues/370) Enabled authorization using role-based access control for Designs and Reports

### Changes

- [#283](https://gitlab.com/meltano/meltano/issues/283) Silence pip's output when there is not error
- [#468](https://gitlab.com/meltano/meltano/issues/468) Added reminder in docs regarding the need for `source venv/bin/activate` in various situations and added minor copy updates

### Fixes

- [#433](https://gitlab.com/meltano/meltano/issues/433) Add the `sandbox` configuration to `tap-zuora`.
- [#501](https://gitlab.com/meltano/meltano/issues/501) Fix `meltano ui` crashing when the OS ran out of file watcher.
- [#510](https://gitlab.com/meltano/meltano/issues/510) Fix an issue when finding the current Meltano project in a multi-threaded environment.
- [#494](https://gitlab.com/meltano/meltano/issues/494) Improved documentation around tutorials and Meltano requirements
- [#492](https://gitlab.com/meltano/meltano/issues/492) A few small contextual additions to help streamline the release process
- [#503](https://gitlab.com/meltano/meltano/issues/503) Fix a frontend sorting issue so the backend can properly generate an up-to-date query

## 0.16.0 - (2019-03-18)

---

### New

- Add support for extracting data from Gitlab through the updated tap-gitlab (https://gitlab.com/meltano/tap-gitlab)
- Add the `tap-gitlab` transform to Meltano. It is using the dbt package defined in https://gitlab.com/meltano/dbt-tap-gitlab
- Add "Copy to Clipboard" functionality to code block snippets in the documentation
- Add the `tap-stripe` transform to Meltano. It is using the dbt package defined in https://gitlab.com/meltano/dbt-tap-stripe
- Add new command `meltano add model [name_of_model]`
- Add models to the available plugins

### Changes

- Various documentation [installation and tutorial improvements](https://gitlab.com/meltano/meltano/issues/467#note_149858308)
- Added troubleshooting button to help users add context to a pre-filled bug issue

### Fixes

- Fix the API database being mislocated
- Replaced the stale Meltano UI example image in the Carbon Emissions tutorial
- 473: Fix the docker image (meltano/meltano) from failing to expose the API

## 0.15.1 - (2019-03-12)

---

### Fixes

- locks down dependencies for issues with sqlalchemy snowflake connector

## 0.15.0 - (2019-03-11)

---

### New

- Add Salesforce Tutorial to the docs
- Add documentation for the permissions command
- Add tracking for the `meltano ui` command

### Fixes

- Updated analytics to properly recognize SPA route changes as pageview changes

## 0.14.0 - (2019-03-04)

---

### New

- Update stages table style in docs
- Add custom transforms and models tutorial to the docs

### Changes

- Add api/v1 to every route
- Update DbtService to always include the my_meltano_project model when transform runs

### Fixes

- Resolved duplicate display issue of Dashboards and Reports on the Files page
- Removed legacy `carbon.dashboard.m5o` (regression from merge)
- Updated dashboards and reports to use UI-friendly name vs slugified name
- Fix minor clipped display issue of right panel on `/settings/database`
- Fix minor display spacing in left panel of Settings
- Fix dashboard page to properly display a previously active dashboard's updated reports
- Fix pre-selected selections for join aggregates when loading a report
- Fix charts to display multiple aggregates (v1)
- Fix 404 errors when refreshing the frontend
- Fix a regression where the Topics would not be shown in the Files page

## 0.13.0 - (2019-02-25)

---

### New

- Add the `tap-salesforce` transform to Meltano. It is using the dbt package defined in https://gitlab.com/meltano/dbt-tap-salesforce
- Add m5o model and tables for tap-salesforce
- Updated the deep-link icon (for Dashboards/Reports on the Files page)

### Changes

- Polished the RBAC view, making it clearer the feature is experimental.
- Rename "Models" to "Topics"
- Use the current connection's schema when generating queries at run time for Postgres Connections.
- Add support for multiple Aggregates over the same attribute when generating HDA queries.

## 0.12.0 - (2019-02-21)

---

### New

- UI cleanup across routes (Analyze focus) and baseline polish to mitigate "that looks off comments"
- Update installation and contributing docs
- Meltano implement role-based access control - [!368](https://gitlab.com/meltano/meltano/merge_requests/368)
- Add version CLI commands for checking current Meltano version
- Add deep linking to dashboards
- Add deep linking to reports

### Fixes

- Fixed a problem when environment variables where used as default values for the CLI - [!390](https://gitlab.com/meltano/meltano/merge_requests/390)
- Fixed dashboards initial load issue due to legacy (and empty) `carbon.dashboard.m5o` file
- New standardized approach for `.m5o` id generation (will need to remove any dashboard.m5o and report.m5o)

## 0.11.0 - (2019-02-19)

---

### New

- Update installation and contributing docs
- Add support for generating Hyper Dimensional Aggregates (HDA)
- Add internal Meltano classes for representing and managing Designs, Table, Column, Aggregate, Definitions, and Query definitions

### Changes

- Move core functionality out of `api/controllers` to `/core/m5o` (for m5o and m5oc management) and `/core/sql` (for anything related to sql generation)

### Fixes

- Fixed a problem when environment variables where used as default values for the CLI - [!390](https://gitlab.com/meltano/meltano/merge_requests/390)

## 0.10.0 - (2019-02-12)

---

### New

- Add gunicorn support for Meltano UI as a WSGI application - [!377](https://gitlab.com/meltano/meltano/merge_requests/377)
- Meltano will now generate the minimal joins when building SQL queries - [!382](https://gitlab.com/meltano/meltano/merge_requests/382)

### Changes

- Add analytics to authentication page
- Meltano will now use SQLite for the job log. See https://meltano.com/docs/architecture.html#job-logging for more details.
- Removed manual `source .env` step in favor of it running automatically

### Fixes

- Meltano will correctly source the `.env`
- fixed charts to render as previously they were blank
- Fixed Analyze button groupd CSS to align as a single row

### Breaks

- Meltano will now use SQLite for the job log. See https://meltano.com/docs/architecture.html#job-logging for more details.
- URL routing updates ('/model' to '/files', removed currently unused '/extract', '/load', '/transform' and '/project/new')

## 0.9.0 - (2019-02-05)

---

### New

- add ability to save reports
- add ability to update an active report during analysis
- add ability to load reports
- add dashboards page and related add/remove report functionality

### Changes

- Generate default `Meltano UI` connection for the `meltano.db` SQLite DB when a new project is created with `meltano init`
- updated main navigation to Files, Analysis, and Dashboards
- Update the `meltano permissions grant` command to fetch the existing permissions from the Snowflake server and only return sql commands for permissions not already assigned
- Add `--diff` option to the `meltano permissions grant` command to get a full diff with the permissions already assigned and new ones that must be assigned

### Fixes

- Entry model definition correctly defines `region_id`.
- Updated the Fundamentals documentation section regarding reports
- Fixed Files page for empty state of Dashboards and Reports
- Fixed Analyze page's left column to accurately preselect columns and aggregates after loading a report

## 0.8.0 - (2019-01-29)

---

### New

- Add tracking of anonymous `meltano cli` usage stats to Meltano's Google Analytics Account
- Add `project_config.yml` to all meltano projects to store concent for anonymous usage tracking and the project's UUID

### Changes

- Add `--no_usage_stats` option to `meltano init <project_name>` to allow users to opt-out from anonymous usage stats tracking
- Bundled Meltano models are now SQLite compatible.

## 0.7.0 - (2019-01-22)

---

### New

- Added basic authentication support for meltano ui.
- Meltano will now automatically source the .env
- Updated docs with `.m5o` authoring requirements and examples
- add support for timeframes in tables
- add basic analytics to understand usage
- add disabled UI for the lack of timeframes support in sqlite
- update Results vs. SQL UI focus based on a results response or query update respectively

### Changes

- Meltano will now discover components based on `https://meltano.com/discovery.yml`
- sample designs are now packaged with meltano

### Fixes

- Updated mobile menu to work as expected
- Updated tutorial docs with improved CLI commands and fixed the host setting to `localhost`

## 0.6.1 - (2019-01-15)

---

## 0.6.0 - (2019-01-15)

---

### New

- add new command `meltano add transform [name_of_dbt_transformation]`
- add transforms to the available plugins

### Changes

- Auto install missing plugins when `meltano elt` runs
- Terminology updates for simpler understanding

### Fixes

- Edit links on the bottom of doc pages are working now

### Breaks

- Updated docs tutorial bullet regarding inaccurate "Validate" button

## 0.5.0 - (2019-01-09)

---

### New

- ensure `meltano init <project-name>` runs on windows
- settings ui now provides sqlite-specific controls for sqlite dialect
- add `target-sqlite` to available loaders for meltano projects
- add new command `meltano add transformer [name_of_plugin]`
- add transformers (dbt) to the available plugins

### Changes

- extractors and loaders are arguments in the elt command instead of options
- `meltano www` is now `meltano ui`
- remove dbt installation from `meltano init`
- move everything dbt related under `transform/`
- update `meltano elt` to not run transforms by default
- update `meltano elt` to auto generate the job_id (job_id has been converted to an optional argument)

### Fixes

- left joins now work correctly in analyze.
- fixed broken sql toggles in analyze view
- fixed sql output based on sql toggles in analyze view

## 0.4.0 - (2019-01-03)

---

### New

- add Using Superset with Meltano documentation

## 0.3.3 - (2018-12-21)

---

## 0.3.2 - (2018-12-21)

---

## 0.3.1 - (2018-12-21)

---

### Changes

- add default models for 'tap-carbon-intensity'.
- Meltano Analyze is now part of the package.
- removes database dependency from Meltano Analyze and uses .ma files
- update the error message when using Meltano from outside a project - [!238](https://gitlab.com/meltano/meltano/merge_requests/238)

## 0.3.0 - (2018-12-18)

---

### New

- updated Settings view so each database connection can be independently disconnected
- add `meltano select` to manage what is extracted by a tap.

### Changes

- documentation site will utilize a new static site generation tool called VuePress

- meltano.com will be deployed from the meltano repo

### Fixes

- model dropdown now updates when updating database (no longer requires page refresh)
- prevent model duplication that previously occurred after subsequent "Update Database" clicks

## 0.2.2 - (2018-12-11)

---

### Changes

- documentation site will utilize a new static site generation tool called VuePress
- first iteration of joins (working on a small scale)

## 0.2.1 - (2018-12-06)

---

### Fixes

- resolve version conflict for `idna==2.7`
- fix the `discover` command in the docker images
- fix the `add` command in the docker images
- fix module not found for meltano.core.permissions.utils

## 0.2.0 - (2018-12-04)

---

### New

- add `meltano permissions grant` command for generating permission queries for Postgres and Snowflake - [!90](https://gitlab.com/meltano/meltano/merge_requests/90)
- add 'tap-stripe' to the discovery

### Changes

- demo with [carbon intensity](https://gitlab.com/meltano/tap-carbon-intensity), no API keys needed
- .ma file extension WIP as alternative to lkml

### Fixes

- fix order in Meltano Analyze

## 0.1.4 - (2018-11-27)

### Fixes

- add default values for the 'www' command - [!185](https://gitlab.com/meltano/meltano/merge_requests/185)
- add CHANGELOG.md
- fix a problem with autodiscovery on taps - [!180](https://gitlab.com/meltano/meltano/merge_requests/180)

### Changes

- move the 'api' extra package into the default package
- add 'tap-fastly' to the discovery

---

## 0.1.3

### Changes

- remove `setuptools>=40` dependency
- `meltano` CLI is now in the `meltano` package

## 0.1.2

### Fixes

- target output state is now saved asynchronously

## 0.1.1

### Changes

- initial release<|MERGE_RESOLUTION|>--- conflicted
+++ resolved
@@ -33,11 +33,8 @@
 ### Fixes
 
 - [#1798](https://gitlab.com/meltano/meltano/issues/1798) Add OK button to toasts that couldn't be dismissed previously, to prevent them from getting in the way of modal buttons
-<<<<<<< HEAD
 - [#1803](https://gitlab.com/meltano/meltano/issues/1803) Ensure SMTP credentials can be set via environment variables
-=======
 - [#1778](https://gitlab.com/meltano/meltano/issues/1778) Fix missing pipeline date when visiting page directly from URL
->>>>>>> 26fb7a1c
 
 
 ## 1.22.0 - (2020-02-24)
