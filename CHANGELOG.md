--- conflicted
+++ resolved
@@ -5,11 +5,8 @@
 
 ## Unreleased
 
-<<<<<<< HEAD
 - [#1272](https://gitlab.com/meltano/meltano/issues/1272) Add Vuepress plugin to generate a sitemap on website build
-=======
 - [meltano-marketing#89](https://gitlab.com/meltano/meltano-marketing/issues/89) Adds basic title and meta descriptions to all public-facing website & documentation pages.
->>>>>>> 4c891ee3
 
 ---
 
