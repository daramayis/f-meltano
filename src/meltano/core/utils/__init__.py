--- conflicted
+++ resolved
@@ -484,8 +484,6 @@
 
 Expandable = TypeVar("Expandable", str, Mapping[str, "Expandable"])
 
-<<<<<<< HEAD
-=======
 
 class EnvVarMissingBehavior(IntEnum):
     """The behavior that should be employed when expanding a missing env var."""
@@ -494,18 +492,12 @@
     raise_exception = 1
     ignore = 2
 
->>>>>>> 8f67d0f0
 
 def expand_env_vars(
     raw_value: Expandable,
     env: Mapping[str, str],
     *,
-<<<<<<< HEAD
-    raise_if_missing: bool = False,
-    ignore_if_missing: bool = False,
-=======
     if_missing: EnvVarMissingBehavior = EnvVarMissingBehavior.use_empty_str,
->>>>>>> 8f67d0f0
     flat: bool = False,
 ) -> Expandable:
     """Expand/interpolate provided env vars into a string or env mapping.
@@ -516,19 +508,8 @@
     Args:
         raw_value: A string or env mapping in which env vars will be expanded.
         env: The env vars to use for the expansion of `raw_value`.
-<<<<<<< HEAD
-        raise_if_missing: Raise `EnvironmentVariableNotSetError` if an env var
-            in `raw_value` is not found in the provided env dict. The
-            `raise_if_missing` and `ignore_if_missing` parameters cannot both
-            be `True`.
-        ignore_if_missing: Leave an env var unexpanded if an env var in
-            `raw_value` is not found in the provided env dict. The
-            `raise_if_missing` and `ignore_if_missing` parameters cannot both
-            be `True`.
-=======
         if_missing: The behavior to employ if an env var in `raw_value` is not
             set in `env`.
->>>>>>> 8f67d0f0
         flat: Whether the `raw_value` has a flat structure. Ignored if
             `raw_value` is not a mapping. Otherwise it controls whether this
             function will process nested levels within `raw_value`. Defaults to
@@ -536,30 +517,16 @@
             for performance, safety, and cleanliness reasons.
 
     Raises:
-<<<<<<< HEAD
-        ValueError: Both `raise_if_missing` and `ignore_if_missing` are `True`.
-        EnvironmentVariableNotSetError: Attempted to expand an env var that was not
-            defined in the provided env dict, and `raise_if_missing` was `True`.
-=======
         EnvironmentVariableNotSetError: Attempted to expand an env var that was not
             defined in the provided env dict, and `if_missing` was
             `EnvVarMissingBehavior.raise_exception`.
->>>>>>> 8f67d0f0
 
     Returns:
         The string or env dict with env vars expanded. For backwards
         compatibility, if anything other than an `str` or mapping is provided
         as the `raw_value`, it is returned unchanged.
     """  # noqa: DAR402
-<<<<<<< HEAD
-    if raise_if_missing and ignore_if_missing:
-        raise ValueError(
-            "The `raise_if_missing` and `ignore_if_missing` parameters cannot "
-            "both be `True`"
-        )
-=======
     if_missing = EnvVarMissingBehavior(if_missing)
->>>>>>> 8f67d0f0
 
     if not isinstance(raw_value, (str, Mapping)):
         return raw_value
@@ -573,15 +540,9 @@
             logger.debug(
                 f"Variable '${var}' is not set in the provided env dictionary."
             )
-<<<<<<< HEAD
-            if raise_if_missing:
-                raise EnvironmentVariableNotSetError(var) from ex
-            elif ignore_if_missing:
-=======
             if if_missing == EnvVarMissingBehavior.raise_exception:
                 raise EnvironmentVariableNotSetError(var) from ex
             elif if_missing == EnvVarMissingBehavior.ignore:
->>>>>>> 8f67d0f0
                 return f"${{{var}}}"
             return ""
         if not val:
@@ -610,17 +571,10 @@
         }
     return ENV_VAR_PATTERN.sub(replacer, raw_value)
 
-<<<<<<< HEAD
 
 T = TypeVar("T")
 
 
-=======
-
-T = TypeVar("T")
-
-
->>>>>>> 8f67d0f0
 def uniques_in(original: Sequence[T]) -> list[T]:
     """Get unique elements from an iterable while preserving order.
 
@@ -630,11 +584,7 @@
     Returns:
         A list of unique values from the provided sequence in the order they appeared.
     """
-<<<<<<< HEAD
-    return list(OrderedDict.fromkeys(original))
-=======
     return list(collections.OrderedDict.fromkeys(original))
->>>>>>> 8f67d0f0
 
 
 # https://gist.github.com/cbwar/d2dfbc19b140bd599daccbe0fe925597#gistcomment-2845059
