import os
import yaml
import json
import click
import sys
from urllib.parse import urlparse
from . import cli
from .params import project
from meltano.core.project_add_service import (
    ProjectAddService,
    PluginNotSupportedException,
    PluginAlreadyAddedException,
)
from meltano.core.plugin_install_service import PluginInstallService
from meltano.core.plugin_discovery_service import PluginNotFoundError
from meltano.core.plugin import PluginType
from meltano.core.project import Project
from meltano.core.database_add_service import DatabaseAddService
from meltano.core.transform_add_service import TransformAddService
from meltano.core.tracking import GoogleAnalyticsTracker
from meltano.core.error import SubprocessError


@cli.group()
def add():
    pass


@add.command()
@project
@click.option("--name", prompt="Database connection name")
@click.option("--host", prompt="Database host")
@click.option("--database", prompt="Database database")
@click.option("--schema", prompt="Database schema")
@click.option("--username", prompt="Database username")
@click.option(
    "--password", prompt="Database password", hide_input=True, confirmation_prompt=True
)
def database(project, name, host, database, schema, username, password):
    database_add_service = DatabaseAddService(project)
    database_add_service.add(
        name=name,
        host=host,
        database=database,
        schema=schema,
        username=username,
        password=password,
    )
    click.secho("database yml file updated", fg="green")


@add.command()
@project
@click.argument("plugin_name")
def extractor(project, plugin_name):
    add_plugin(project, PluginType.EXTRACTORS, plugin_name)

    tracker = GoogleAnalyticsTracker(project)
    tracker.track_meltano_add(plugin_type="extractor", plugin_name=plugin_name)


@add.command()
@project
@click.argument("plugin_name")
def model(project, plugin_name):
    add_plugin(project, PluginType.MODELS, plugin_name)

    tracker = GoogleAnalyticsTracker(project)
    tracker.track_meltano_add(plugin_type="model", plugin_name=plugin_name)


@add.command()
@project
@click.argument("plugin_name")
def loader(project, plugin_name):
    add_plugin(project, PluginType.LOADERS, plugin_name)

    tracker = GoogleAnalyticsTracker(project)
    tracker.track_meltano_add(plugin_type="loader", plugin_name=plugin_name)


@add.command()
@project
@click.argument("plugin_name")
def transformer(project, plugin_name):
    add_plugin(project, PluginType.TRANSFORMERS, plugin_name)

    tracker = GoogleAnalyticsTracker(project)
    tracker.track_meltano_add(plugin_type="transformer", plugin_name=plugin_name)


@add.command()
@project
@click.argument("plugin_name")
def transform(project, plugin_name):
    add_transform(project, plugin_name)

    tracker = GoogleAnalyticsTracker(project)
    tracker.track_meltano_add(plugin_type="transform", plugin_name=plugin_name)


def add_plugin(project: Project, plugin_type: PluginType, plugin_name: str):
    try:
        add_service = ProjectAddService(project)
        plugin = add_service.add(plugin_type, plugin_name)
        click.secho(f"Added '{plugin_name}' to your Meltano project.")
    except PluginAlreadyAddedException as err:
        click.secho(
            f"'{plugin_name}' was found in your Meltano project. Use `meltano install` to install it.",
            fg="yellow",
            err=True,
        )
        plugin = err.plugin
    except (PluginNotSupportedException, PluginNotFoundError):
        click.secho(f"Error: {plugin_type} '{plugin_name}' is not supported.", fg="red")
        raise click.Abort()

    try:
        install_service = PluginInstallService(project)
<<<<<<< HEAD
        click.secho("Activating your virtual environment", fg="green")
        run_venv = install_service.create_venv(plugin)

        if run_venv["stdout"]:
            click.echo(run_venv["stdout"])
        if run_venv["stderr"]:
            click.secho(run_venv["stderr"], fg="red")

        click.secho(f"Installing {plugin_name} via pip...", fg="green")
        run_install_plugin = install_service.install_plugin(plugin)
        if run_install_plugin["stdout"]:
            click.echo(run_install_plugin["stdout"])
        if run_install_plugin["stderr"]:
            click.secho(run_install_plugin["stderr"], fg="red")

        click.secho(f"Added and installed {plugin_type} {plugin_name}", fg="green")

        docs_link = plugin._extras.get("docs")
        if docs_link:
            click.secho(f"Visit {docs_link} for more details about '{plugin.name}'.")
    except PluginNotSupportedException:
        click.secho(f"The {plugin_type} {plugin_name} is not supported", fg="red")
        raise click.Abort()
    except PluginNotFoundError as e:
        click.secho(f"{plugin_type.title()} {plugin_name} not supported", fg="red")
=======
        install_service.create_venv(plugin)
        click.secho(f"Activated '{plugin_name}' virtual environment.", fg="green")

        run = install_service.install_plugin(plugin)
        click.secho(run.stdout)
        click.secho(f"Installed '{plugin_name}'.", fg="green")

        click.secho(f"Added and installed {plugin_type} '{plugin_name}'.", fg="green")
    except SubprocessError as proc_err:
        click.secho(str(proc_err), fg="red")
        click.secho(proc_err.process.stderr, err=True)
>>>>>>> a8a21cec
        raise click.Abort()


def add_transform(project: Project, plugin_name: str):
    try:
        project_add_service = ProjectAddService(project)
        plugin = project_add_service.add(PluginType.TRANSFORMS, plugin_name)
        click.secho(f"Added transform '{plugin_name}' to your Meltano project.")

        # Add repo to my-test-project/transform/packages.yml
        transform_add_service = TransformAddService(project)
        transform_add_service.add_to_packages(plugin)
        click.secho(f"Added transform '{plugin_name}' to your dbt packages", fg="green")

        # Add model and vars to my-test-project/transform/dbt_project.yml
        transform_add_service.update_dbt_project(plugin)
        click.secho(
            f"Added transform '{plugin_name}' to your dbt_project.yml", fg="green"
        )
    except (PluginNotSupportedException, PluginNotFoundError):
        click.secho(f"Error: transform '{plugin_name}' is not supported", fg="red")
        raise click.Abort()<|MERGE_RESOLUTION|>--- conflicted
+++ resolved
@@ -117,33 +117,6 @@
 
     try:
         install_service = PluginInstallService(project)
-<<<<<<< HEAD
-        click.secho("Activating your virtual environment", fg="green")
-        run_venv = install_service.create_venv(plugin)
-
-        if run_venv["stdout"]:
-            click.echo(run_venv["stdout"])
-        if run_venv["stderr"]:
-            click.secho(run_venv["stderr"], fg="red")
-
-        click.secho(f"Installing {plugin_name} via pip...", fg="green")
-        run_install_plugin = install_service.install_plugin(plugin)
-        if run_install_plugin["stdout"]:
-            click.echo(run_install_plugin["stdout"])
-        if run_install_plugin["stderr"]:
-            click.secho(run_install_plugin["stderr"], fg="red")
-
-        click.secho(f"Added and installed {plugin_type} {plugin_name}", fg="green")
-
-        docs_link = plugin._extras.get("docs")
-        if docs_link:
-            click.secho(f"Visit {docs_link} for more details about '{plugin.name}'.")
-    except PluginNotSupportedException:
-        click.secho(f"The {plugin_type} {plugin_name} is not supported", fg="red")
-        raise click.Abort()
-    except PluginNotFoundError as e:
-        click.secho(f"{plugin_type.title()} {plugin_name} not supported", fg="red")
-=======
         install_service.create_venv(plugin)
         click.secho(f"Activated '{plugin_name}' virtual environment.", fg="green")
 
@@ -152,10 +125,13 @@
         click.secho(f"Installed '{plugin_name}'.", fg="green")
 
         click.secho(f"Added and installed {plugin_type} '{plugin_name}'.", fg="green")
+        
+        docs_link = plugin._extras.get("docs")
+        if docs_link:
+            click.secho(f"Visit {docs_link} for more details about '{plugin.name}'.")
     except SubprocessError as proc_err:
         click.secho(str(proc_err), fg="red")
         click.secho(proc_err.process.stderr, err=True)
->>>>>>> a8a21cec
         raise click.Abort()
 
 
