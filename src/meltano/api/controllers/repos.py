import json
import os
from os.path import join
from pathlib import Path

import markdown
from flask import Blueprint, jsonify, request

from meltano.core.utils import decode_file_path_from_id
from meltano.api.security import api_auth_required
from meltano.core.m5o.m5o_file_parser import (
    MeltanoAnalysisFileParser,
    MeltanoAnalysisFileParserError,
)
from meltano.core.m5o.m5o_collection_parser import (
    M5oCollectionParser,
    M5oCollectionParserTypes,
)

reposBP = Blueprint("repos", __name__, url_prefix="/repos")
meltano_model_path = join(os.getcwd(), "model")


@reposBP.before_request
@api_auth_required
def before_request():
    pass


@reposBP.route("/", methods=["GET"])
def index():
    # For all you know, the first argument to Repo is a path to the repository
    # you want to work with
    onlyfiles = [
        f
        for f in os.listdir(meltano_model_path)
        if os.path.isfile(os.path.join(meltano_model_path, f))
    ]

    path = Path(meltano_model_path)
    dashboardsParser = M5oCollectionParser(path, M5oCollectionParserTypes.Dashboard)
    reportsParser = M5oCollectionParser(path, M5oCollectionParserTypes.Report)
    sortedM5oFiles = {
<<<<<<< HEAD
        "documents": [],
        "tables": [],
        "topics": [],
        "dashboards": [],
        "reports": [],
=======
        "dashboards": {"label": "Dashboards", "items": dashboardsParser.contents()},
        "documents": {"label": "Documents", "items": []},
        "models": {"label": "Models", "items": []},
        "reports": {"label": "Reports", "items": reportsParser.contents()},
        "tables": {"label": "Tables", "items": []},
>>>>>>> 5e2d0595
    }
    onlydocs = Path(meltano_model_path).parent.glob("*.md")
    for d in onlydocs:
        file_dict = MeltanoAnalysisFileParser.fill_base_m5o_dict(d, str(d.name))
        sortedM5oFiles["documents"]["items"].append(file_dict)

    for f in onlyfiles:
        filename, ext = os.path.splitext(f)
        if ext != ".m5o":
            continue

        # filename splittext twice occurs due to current *.type.extension convention (two dots)
        filename = filename.lower()
        filename, ext = os.path.splitext(filename)
        file_dict = MeltanoAnalysisFileParser.fill_base_m5o_dict(f, filename)
        if ext == ".model":
<<<<<<< HEAD
            sortedM5oFiles["topics"].append(file_dict)
        if ext == ".dashboard":
            sortedM5oFiles["dashboards"].append(file_dict)
        if ext == ".report":
            sortedM5oFiles["reports"].append(file_dict)
=======
            sortedM5oFiles["models"]["items"].append(file_dict)
        if ext == ".table":
            sortedM5oFiles["tables"]["items"].append(file_dict)
>>>>>>> 5e2d0595

    return jsonify(sortedM5oFiles)


@reposBP.route("/file/<unique_id>", methods=["GET"])
def file(unique_id):
    file_path = decode_file_path_from_id(unique_id)
    (filename, ext) = os.path.splitext(file_path)
    is_markdown = False
    path_to_file = os.path.abspath(os.path.join(meltano_model_path, file_path))
    with open(path_to_file, "r") as read_file:
        data = read_file.read()
        if ext == ".md":
            data = markdown.markdown(data)
            is_markdown = True
        return jsonify(
            {
                "file": data,
                "is_markdown": is_markdown,
                "id": unique_id,
                "populated": True,
            }
        )


def lint_all(compile):
    m5o_parse = MeltanoAnalysisFileParser(meltano_model_path)
    models = m5o_parse.parse()
    if compile:
        m5o_parse.compile(models)
    return jsonify({"result": True, "hi": "hello"})


@reposBP.errorhandler(MeltanoAnalysisFileParserError)
def handle_meltano_analysis_file_parser_error(e):
    return jsonify(
        {"result": False, "errors": [{"message": e.message, "file_name": e.file_name}]}
    )


@reposBP.errorhandler(FileNotFoundError)
def handle_file_not_found(e):
    return jsonify({"result": False, "error": str(e)})


@reposBP.route("/lint", methods=["GET"])
def lint():
    return lint_all(False)


@reposBP.route("/sync", methods=["GET"])
def sync():
    return lint_all(True)


@reposBP.route("/test", methods=["GET"])
def db_test():
    design = Design.query.first()
    return jsonify({"design": {"name": design.name, "settings": design.settings}})


@reposBP.route("/models", methods=["GET"])
def models():
    models = Path(meltano_model_path).joinpath("models.index.m5oc")
    return jsonify(json.loads(open(models, "r").read()))


@reposBP.route("/designs", methods=["GET"])
def designs():
    designs = Design.query.all()
    designs_json = []
    for design in designs:
        designs_json.append(design.serializable())
    return jsonify(designs_json)


@reposBP.route("/tables/<table_name>", methods=["GET"])
def table_read(table_name):
    file_path = Path(meltano_model_path).joinpath(f"{table_name}.table.m5o")
    m5o_parse = MeltanoAnalysisFileParser(meltano_model_path)
    table = m5o_parse.parse_m5o_file(file_path)
    return jsonify(table)


@reposBP.route("/designs/<model_name>/<design_name>", methods=["GET"])
def design_read(model_name, design_name):
    model = Path(meltano_model_path).joinpath(f"{model_name}.model.m5oc")
    with model.open() as f:
        model = json.load(f)
    designs = model["designs"]
    design = next(e for e in designs if e["from"] == design_name)
    return jsonify(design)<|MERGE_RESOLUTION|>--- conflicted
+++ resolved
@@ -41,19 +41,11 @@
     dashboardsParser = M5oCollectionParser(path, M5oCollectionParserTypes.Dashboard)
     reportsParser = M5oCollectionParser(path, M5oCollectionParserTypes.Report)
     sortedM5oFiles = {
-<<<<<<< HEAD
-        "documents": [],
-        "tables": [],
-        "topics": [],
-        "dashboards": [],
-        "reports": [],
-=======
         "dashboards": {"label": "Dashboards", "items": dashboardsParser.contents()},
         "documents": {"label": "Documents", "items": []},
-        "models": {"label": "Models", "items": []},
+        "topics": {"label": "Topics": "items": []},
         "reports": {"label": "Reports", "items": reportsParser.contents()},
         "tables": {"label": "Tables", "items": []},
->>>>>>> 5e2d0595
     }
     onlydocs = Path(meltano_model_path).parent.glob("*.md")
     for d in onlydocs:
@@ -69,19 +61,14 @@
         filename = filename.lower()
         filename, ext = os.path.splitext(filename)
         file_dict = MeltanoAnalysisFileParser.fill_base_m5o_dict(f, filename)
-        if ext == ".model":
-<<<<<<< HEAD
-            sortedM5oFiles["topics"].append(file_dict)
+        if ext == ".topic":
+            sortedM5oFiles["topics"]["items"].append(file_dict)
         if ext == ".dashboard":
-            sortedM5oFiles["dashboards"].append(file_dict)
+            sortedM5oFiles["dashboards"]["items"].append(file_dict)
         if ext == ".report":
-            sortedM5oFiles["reports"].append(file_dict)
-=======
-            sortedM5oFiles["models"]["items"].append(file_dict)
+            sortedM5oFiles["reports"]["items"].append(file_dict)
         if ext == ".table":
             sortedM5oFiles["tables"]["items"].append(file_dict)
->>>>>>> 5e2d0595
-
     return jsonify(sortedM5oFiles)
 
 
