--- conflicted
+++ resolved
@@ -24,33 +24,15 @@
 
     activeView.is_markdown = true;
     activeView.populated = true;
-<<<<<<< HEAD
-    expect(repos.getters.hasMarkdown()).toBe(true);
-
-    activeView.is_markdown = false;
-    activeView.populated = true;
-    expect(repos.getters.hasMarkdown()).toBe(false);
-=======
     expect(repos.getters.hasMarkdown(repos.state)).toBe(true);
 
     activeView.is_markdown = false;
     activeView.populated = true;
     expect(repos.getters.hasMarkdown(repos.state)).toBe(false);
->>>>>>> 04139f8d
   });
 
   it('validates that the hasCode functions properly', () => {
     const { activeView } = repos.state;
-<<<<<<< HEAD
-
-    activeView.is_markdown = false;
-    activeView.populated = true;
-    expect(repos.getters.hasCode()).toBe(true);
-
-    activeView.is_markdown = true;
-    activeView.populated = true;
-    expect(repos.getters.hasCode()).toBe(false);
-=======
 
     activeView.is_markdown = false;
     activeView.populated = true;
@@ -59,6 +41,5 @@
     activeView.is_markdown = true;
     activeView.populated = true;
     expect(repos.getters.hasCode(repos.state)).toBe(false);
->>>>>>> 04139f8d
   });
 });