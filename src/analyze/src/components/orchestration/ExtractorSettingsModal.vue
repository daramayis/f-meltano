<template>

  <div class="modal is-active">
    <div class="modal-background" @click="close"></div>
    <div class="modal-card">
      <header class="modal-card-head">
        <div class="modal-card-head-image image is-64x64 level-item">
          <img
            :src='getExtractorImageUrl(extractorNameFromRoute)'
            :alt="`${getExtractorNameWithoutPrefixedTapDash(extractorNameFromRoute)} logo`">
        </div>
        <p class="modal-card-title">Extractor Settings</p>
        <button class="delete" aria-label="close" @click="close"></button>
      </header>
      <section class="modal-card-body">

        <template v-if='getIsInstallingExtractorPlugin(extractorNameFromRoute)'>
          <div class="content">
            <div class="level">
              <div class="level-item">
                <p>Installing {{extractorNameFromRoute}} can take up to a minute.</p>
              </div>
            </div>
            <progress class="progress is-small is-info"></progress>
          </div>
        </template>

        <template v-if='configSettings'>

          <div class="field is-horizontal" v-for='(val, key) in configSettings' :key='key'>
            <div class="field-label is-normal">
              <label class="label">{{key}}</label>
            </div>
            <div class="field-body">
              <div class="field">
                <p class="control">
                  <input
                    class="input"
                    type="text"
                    :placeholder="val"
                    v-model="configSettings[key]">
                </p>
              </div>
            </div>
          </div>

          <article class="message is-warning is-small">
            <div class="message-header">
              <p>Warning</p>
            </div>
            <div class="message-body">
              <p>These connector settings are not currently persisted on the backend. Additionally, this UI still needs further iteration from a UX lens.</p>
            </div>
          </article>

        </template>

      </section>
      <footer class="modal-card-foot buttons is-right">
        <button
          class="button"
          @click="close">Cancel</button>
        <button
          class='button is-interactive-primary'
          :disabled="!isSavable"
          @click='saveConfigAndBeginEntitySelection'>Save</button>
      </footer>
    </div>
  </div>

</template>

<script>
import { mapGetters, mapState } from 'vuex';

import _ from 'lodash';

export default {
  name: 'ExtractorSettingsModal',
  created() {
    this.extractorNameFromRoute = this.$route.params.extractor;
    this.$store.dispatch('configuration/getExtractorConfiguration', this.extractorNameFromRoute);
    this.$store.dispatch('configuration/getInstalledPlugins');
  },
  beforeDestroy() {
    this.$store.dispatch('configuration/clearExtractorInFocusConfiguration');
  },
  computed: {
    ...mapGetters('configuration', [
      'getExtractorImageUrl',
      'getExtractorNameWithoutPrefixedTapDash',
      'getIsExtractorPluginInstalled',
      'getIsInstallingExtractorPlugin',
    ]),
    ...mapState('configuration', [
      'extractorInFocusConfiguration',
      'installedPlugins',
    ]),
    configSettings() {
<<<<<<< HEAD
      return this.extractor
=======
      return this.extractor.config
>>>>>>> 59651b28
        ? Object.assign(this.extractor.config, this.extractorInFocusConfiguration)
        : this.extractorInFocusConfiguration;
    },
    extractor() {
      return this.installedPlugins.extractors
        ? this.installedPlugins.extractors.find(item => item.name === this.extractorNameFromRoute)
        : {};
    },
    isSavable() {
      const hasOwns = [];
      _.forOwn(this.configSettings, val => hasOwns.push(val));
      return hasOwns.length > 0 && this.getIsExtractorPluginInstalled(this.extractorNameFromRoute);
    },
  },
  methods: {
    close() {
      if (this.prevRoute) {
        this.$router.go(-1);
      } else {
        this.$router.push({ name: 'extractors' });
      }
    },
    saveConfigAndBeginEntitySelection() {
      this.$store.dispatch('configuration/saveExtractorConfiguration', {
        name: this.loader.name,
        type: 'extractor',
        config: this.configSettings,
      });
      this.$router.push({ name: 'extractorEntities', params: { extractor: this.extractor.name } });
    },
  },
};
</script>

<style lang="scss">
</style><|MERGE_RESOLUTION|>--- conflicted
+++ resolved
@@ -97,11 +97,7 @@
       'installedPlugins',
     ]),
     configSettings() {
-<<<<<<< HEAD
-      return this.extractor
-=======
       return this.extractor.config
->>>>>>> 59651b28
         ? Object.assign(this.extractor.config, this.extractorInFocusConfiguration)
         : this.extractorInFocusConfiguration;
     },
