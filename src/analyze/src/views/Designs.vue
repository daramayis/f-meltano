<script>
import { mapGetters, mapState } from 'vuex';
import store from '@/store';
import capitalize from '@/filters/capitalize';
import ClosableMessage from '@/components/generic/ClosableMessage';
import underscoreToSpace from '@/filters/underscoreToSpace';
import RouterViewLayout from '@/views/RouterViewLayout';
import DocsLink from '@/components/generic/DocsLink';

export default {
  name: 'Designs',
  components: {
    ClosableMessage,
    RouterViewLayout,
    DocsLink,
  },
  filters: {
    capitalize,
    underscoreToSpace,
  },
  data() {
    return {
      connectionName: '',
      connectionDatabase: '',
      connectionSchema: '',
      connectionDialect: '',
      connectionHost: '',
      connectionPort: '',
      connectionUsername: '',
      connectionPassword: '',
      connectionSqlitePath: '',
    };
  },
  beforeRouteEnter(to, from, next) {
    store.dispatch('settings/getSettings')
      .then(next)
      .catch(() => {
        next(from.path);
      });
  },
  created() {
    this.$store.dispatch('repos/getModels');
  },
  computed: {
    ...mapState('repos', [
      'models',
    ]),
    ...mapState('settings', [
      'settings',
    ]),
    ...mapGetters('repos', [
      'urlForModelDesign',
      'hasModels',
    ]),
    ...mapGetters('settings', [
      'hasConnections',
      'isConnectionDialectSqlite',
    ]),
    isSaveable() {
      // TODO proper validation
      const dialectCondition = this.isConnectionDialectSqlite(this.connectionDialect)
        ? this.connectionSqlitePath.length > 0
        : true;
      const val = dialectCondition &&
        this.connectionName.length > 0 &&
        this.connectionDatabase.length > 0 &&
        this.connectionSchema.length > 0 &&
        this.connectionDialect.length > 0 &&
        this.connectionHost.length > 0 &&
        this.connectionPort.length > 0 &&
        this.connectionUsername.length > 0 &&
        this.connectionPassword.length > 0;
      return val;
    },
  },
  methods: {
    saveConnection() {
      this.$store.dispatch('settings/saveConnection', {
        name: this.connectionName,
        database: this.connectionDatabase,
        schema: this.connectionSchema,
        dialect: this.connectionDialect,
        host: this.connectionHost,
        port: this.connectionPort,
        username: this.connectionUsername,
        password: this.connectionPassword,
        path: this.connectionSqlitePath,
      });
      this.connectionName = '';
      this.connectionDatabase = '';
      this.connectionSchema = '';
      this.connectionDialect = '';
      this.connectionHost = '';
      this.connectionPort = '';
      this.connectionUsername = '';
      this.connectionPassword = '';
      this.connectionSqlitePath = '';
    },
    deleteConnection(connection) {
      this.$store.dispatch('settings/deleteConnection', connection);
    },
  },
};
</script>

<template>
  <router-view-layout>
    <div class="container">
      <div class="content">
        <div class="level">
          <div class="level-left">
            <h1>Analyze</h1>
          </div>
          <div class="level-right">
            <a href="#">Settings</a>
          </div>
        </div>
        <div class="message is-warning">
          <div class="message-body">
            <p>This UI temporarily requires a model in order to display analysis options. For more information on how to add models, check out our <a href="https://www.meltano.com/docs/architecture.html#meltano-model">documentation for models</a>.
            <p class='is-italic'>The work for replacing this temporary UI is in this
              <a href="https://gitlab.com/meltano/meltano/issues/651">issue</a>.</p>
          </div>
        </div>

         <template v-for="(v, model) in models">
            <h2 :key="model">
              {{model | capitalize | underscoreToSpace}}
            </h2>
            <ul :key="`${model}-list`">
              <li v-for="design in v['designs']" :key="design">
                <router-link
                  :to="urlForModelDesign(model, design)"
                  class="navbar-item navbar-child"
                  >
                  {{design | capitalize | underscoreToSpace}}
                </router-link>
              </li>
            </ul>
          </template>
      </div>
    </div>

    <div class='columns'>
      <div class="column">
        <section v-show="false">
          <div class="content">
            <h3>Analytics Connection Settings</h3>
              <ClosableMessage title='Meltano Analyze'>
                <p><span class='has-text-weight-bold'>Meltano</span> streamlines the collection, analysis, and dashboarding of data.</p>
                <p><span class="is-italic">You need to connect to pipelined data first</span>. Manage your connections below to enable analyses.</p>
              </ClosableMessage>
            <p v-if="!hasConnections">No Database Connections</p>
            <div class="columns is-multiline is-mobile">
              <div class="column is-half"
                    v-for="connection in settings.connections"
                    :key="connection.host">
                <div class="card">
                  <header class="card-header">
                    <p class="card-header-title">
                      {{connection.name}}
                    </p>
                  </header>
                  <div class="card-content">
                    <div class="content">
                      <p>
                        <strong>Dialect</strong>
                        <span class="is-pulled-right">{{connection.dialect}}</span>
                      </p>
                      <div v-if="!isConnectionDialectSqlite(connection.dialect)">
                        <p>
                          <strong>Port</strong>
                          <span class="is-pulled-right">{{connection.port}}</span>
                        </p>
                        <p>
                          <strong>Username</strong>
                          <span class="is-pulled-right">{{connection.username}}</span>
                        </p>
                        <p>
                          <strong>Host</strong>
                          <span class="ellipsis is-pulled-right"
                                  :title="connection.host">
                            {{connection.host}}
                          </span>
                        </p>
                      </div>
                      <div v-if="isConnectionDialectSqlite(connection.dialect)">
                        <p>
                          <strong>Path</strong>
                          <span class="ellipsis is-pulled-right"
                                  :title="connection.path">
                            {{connection.path}}
                          </span>
                        </p>
                      </div>
                    </div>
                  </div>
                  <footer class="card-footer">
                    <a href="#" class="card-footer-item is-danger"
                        @click.prevent="deleteConnection(connection)">
                      Delete Connection
                    </a>
                  </footer>
                </div>
              </div>
            </div>
          </div>

          <div class="content">
            <h3 class="title">Add Analytics Connection</h3>
            <div class="field is-grouped">
              <div class="control is-expanded">
                <input class="input" type="text" placeholder="Name" v-model="connectionName">
              </div>
              <div class="control">
                <div class="select">
                  <select v-model="connectionDialect">
                    <option value="" disabled selected>Dialect</option>
                    <option value="postgresql">PostgreSQL</option>
                    <option value="mysql">MySQL</option>
                    <option value="sqlite">SQLite</option>
                  </select>
                </div>
              </div>
            </div>

            <div class="field" v-if="!isConnectionDialectSqlite(connectionDialect)">
              <div class="field is-grouped">
                <p class="control is-expanded">
                  <input class="input"
                          type="text"
                          placeholder="Host"
                          v-model="connectionHost">
                </p>
                <p class="control">
                  <input class="input"
                          type="text"
                          placeholder="Port"
                          v-model="connectionPort">
                </p>
              </div>

              <div class="field is-grouped">
                <p class="control is-expanded">
                  <input class="input"
                          type="text"
                          placeholder="Database"
                          v-model="connectionDatabase">
                </p>
                <p class="control">
                  <input class="input"
                          type="text"
                          placeholder="Schema"
                          v-model="connectionSchema">
                </p>
              </div>

              <div class="field is-grouped">
                <p class="control is-expanded">
                  <input class="input"
                          type="text"
                          placeholder="Username"
                          v-model="connectionUsername">
                </p>
                <p class="control is-expanded">
                  <input class="input"
                          type="password"
                          placeholder="Password"
                          v-model="connectionPassword">
                </p>
              </div>
            </div>

            <div class="field" v-if="isConnectionDialectSqlite(connectionDialect)">
              <div class="field is-grouped">
                <p class="control is-expanded">
                  <input class="input"
                          type="text"
                          placeholder="Path to SQLite file"
                          v-model="connectionSqlitePath">
                </p>
              </div>
            </div>
          </div>

          <div class="buttons is-right">
            <button
              class='button is-interactive-primary'
              :disabled='!isSaveable'
              @click.prevent="saveConnection">Save</button>
          </div>

        </section>
      </div>
<<<<<<< HEAD
=======
      <div class="column">
        <section>
          <div class="content">
            <h3>Analyses</h3>

            <article v-if="!hasModels" class="message is-info is-small">
              <div class="message-header">
                <p>No model found in this project</p>
              </div>
              <div class="message-body">
                <p class="content">
                  Use <code>meltano add model</code> to add models to your current project.

                  See the <docs-link page="tutorial" fragment="initialize-your-project">documentation</docs-link> for more details.
                </p>
              </div>
            </article>
            <template v-for="(v, model) in models">
              <div class="navbar-item navbar-title has-text-grey-light" :key="model">
                {{model | capitalize | underscoreToSpace}}
              </div>
              <router-link
                :to="urlForModelDesign(model, design)"
                class="navbar-item navbar-child"
                v-for="design in v['designs']"
                :key="design">
                {{design | capitalize | underscoreToSpace}}
              </router-link>
            </template>
          </div>
        </section>
      </div>
>>>>>>> e0e5e866
    </div>
  </router-view-layout>
</template>

<style lang="scss">
</style><|MERGE_RESOLUTION|>--- conflicted
+++ resolved
@@ -292,8 +292,6 @@
 
         </section>
       </div>
-<<<<<<< HEAD
-=======
       <div class="column">
         <section>
           <div class="content">
@@ -326,7 +324,6 @@
           </div>
         </section>
       </div>
->>>>>>> e0e5e866
     </div>
   </router-view-layout>
 </template>
