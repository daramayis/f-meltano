{
  "name": "meltano",
<<<<<<< HEAD
  "version": "2.0.3",
=======
  "version": "2.1.0",
>>>>>>> 813c5f93
  "private": true,
  "scripts": {
    "build": "yarn build:docs && yarn build:webapp",
    "build:docs": "cd ./docs && yarn build",
    "build:webapp": "cd ./src/webapp && yarn build",
    "clean": "rm -rf node_modules && yarn clean:docs && yarn clean:webapp",
    "clean:docs": "cd ./docs && yarn clean",
    "clean:webapp": "cd ./src/webapp && yarn clean",
    "lint": "cd ./src/webapp && vue-cli-service lint",
    "serve": "yarn serve:webapp",
    "serve:docs": "cd ./docs && yarn dev",
    "serve:webapp": "cd ./src/webapp && yarn serve",
    "setup": "yarn && yarn setup:docs && yarn setup:webapp",
    "setup:docs": "cd ./docs && yarn",
    "setup:webapp": "cd ./src/webapp && yarn",
    "test": "cd ./src/webapp && yarn test",
    "test:e2e": "cd ./src/webapp && yarn test:e2e",
    "test:unit": "cd ./src/webapp && yarn test:unit",
    "test:update": "cd ./src/webapp && yarn test:update"
  },
  "devDependencies": {
    "@vue/cli-plugin-babel": "^3.9.0",
    "@vue/cli-plugin-eslint": "^3.9.0",
    "@vue/cli-service": "^3.9.0",
    "@vue/eslint-config-prettier": "^4.0.1",
    "babel-core": "7.0.0-bridge.0",
    "babel-eslint": "^10.0.1",
    "eslint": "^5.16.0",
    "eslint-plugin-prettier": "^3.1.0",
    "eslint-plugin-vue": "^5.0.0"
  }
}<|MERGE_RESOLUTION|>--- conflicted
+++ resolved
@@ -1,10 +1,6 @@
 {
   "name": "meltano",
-<<<<<<< HEAD
-  "version": "2.0.3",
-=======
   "version": "2.1.0",
->>>>>>> 813c5f93
   "private": true,
   "scripts": {
     "build": "yarn build:docs && yarn build:webapp",
